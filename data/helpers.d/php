--- conflicted
+++ resolved
@@ -446,52 +446,25 @@
         php_start_servers=0
     fi
 
-<<<<<<< HEAD
-    if [ $print -eq 1 ]
-    then
+    if [ $print -eq 1 ]; then
         ynh_print_warn --message="Footprint=${footprint}Mb by pool."
         ynh_print_warn --message="Process manager=$php_pm"
         ynh_print_warn --message="Max RAM=${max_ram}Mb"
-        if [ "$php_pm" != "static" ]
-        then
-            ynh_print_warn --message="\nMax estimated footprint=$(( $php_max_children * $footprint ))"
-            ynh_print_warn --message="Min estimated footprint=$(( $php_min_spare_servers * $footprint ))"
-        fi
-        if [ "$php_pm" = "dynamic" ]
-        then
-            ynh_print_warn --message="Estimated average footprint=$(( $php_max_spare_servers * $footprint ))"
-        elif [ "$php_pm" = "static" ]
-        then
-            ynh_print_warn --message="Estimated footprint=$(( $php_max_children * $footprint ))"
+        if [ "$php_pm" != "static" ]; then
+            ynh_print_warn --message="\nMax estimated footprint=$(($php_max_children * $footprint))"
+            ynh_print_warn --message="Min estimated footprint=$(($php_min_spare_servers * $footprint))"
+        fi
+        if [ "$php_pm" = "dynamic" ]; then
+            ynh_print_warn --message="Estimated average footprint=$(($php_max_spare_servers * $footprint))"
+        elif [ "$php_pm" = "static" ]; then
+            ynh_print_warn --message="Estimated footprint=$(($php_max_children * $footprint))"
         fi
         ynh_print_warn --message="\nRaw php-fpm values:"
         ynh_print_warn --message="pm.max_children = $php_max_children"
-        if [ "$php_pm" = "dynamic" ]
-        then
+        if [ "$php_pm" = "dynamic" ]; then
             ynh_print_warn --message="pm.start_servers = $php_start_servers"
             ynh_print_warn --message="pm.min_spare_servers = $php_min_spare_servers"
             ynh_print_warn --message="pm.max_spare_servers = $php_max_spare_servers"
-=======
-    if [ $print -eq 1 ]; then
-        ynh_debug --message="Footprint=${footprint}Mb by pool."
-        ynh_debug --message="Process manager=$php_pm"
-        ynh_debug --message="Max RAM=${max_ram}Mb"
-        if [ "$php_pm" != "static" ]; then
-            ynh_debug --message="\nMax estimated footprint=$(($php_max_children * $footprint))"
-            ynh_debug --message="Min estimated footprint=$(($php_min_spare_servers * $footprint))"
-        fi
-        if [ "$php_pm" = "dynamic" ]; then
-            ynh_debug --message="Estimated average footprint=$(($php_max_spare_servers * $footprint))"
-        elif [ "$php_pm" = "static" ]; then
-            ynh_debug --message="Estimated footprint=$(($php_max_children * $footprint))"
-        fi
-        ynh_debug --message="\nRaw php-fpm values:"
-        ynh_debug --message="pm.max_children = $php_max_children"
-        if [ "$php_pm" = "dynamic" ]; then
-            ynh_debug --message="pm.start_servers = $php_start_servers"
-            ynh_debug --message="pm.min_spare_servers = $php_min_spare_servers"
-            ynh_debug --message="pm.max_spare_servers = $php_max_spare_servers"
->>>>>>> c0606709
         fi
     fi
 }
