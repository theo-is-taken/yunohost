#!/bin/bash

# Get an application setting
#
# usage: ynh_app_setting_get --app=app --key=key
# | arg: -a, --app - the application id
# | arg: -k, --key - the setting to get
#
# Requires YunoHost version 2.2.4 or higher.
ynh_app_setting_get() {
    # Declare an array to define the options of this helper.
    local legacy_args=ak
    declare -Ar args_array=( [a]=app= [k]=key= )
    local app
    local key
    # Manage arguments with getopts
    ynh_handle_getopts_args "$@"

    ynh_app_setting "get" "$app" "$key"
}

# Set an application setting
#
# usage: ynh_app_setting_set --app=app --key=key --value=value
# | arg: -a, --app - the application id
# | arg: -k, --key - the setting name to set
# | arg: -v, --value - the setting value to set
#
# Requires YunoHost version 2.2.4 or higher.
ynh_app_setting_set() {
    # Declare an array to define the options of this helper.
    local legacy_args=akv
    declare -Ar args_array=( [a]=app= [k]=key= [v]=value= )
    local app
    local key
    local value
    # Manage arguments with getopts
    ynh_handle_getopts_args "$@"

    ynh_app_setting "set" "$app" "$key" "$value"
}

# Delete an application setting
#
# usage: ynh_app_setting_delete --app=app --key=key
# | arg: -a, --app - the application id
# | arg: -k, --key - the setting to delete
#
# Requires YunoHost version 2.2.4 or higher.
ynh_app_setting_delete() {
    # Declare an array to define the options of this helper.
    local legacy_args=ak
    declare -Ar args_array=( [a]=app= [k]=key= )
    local app
    local key
    # Manage arguments with getopts
    ynh_handle_getopts_args "$@"

<<<<<<< HEAD
    sudo yunohost app setting -d "$app" "$key" --quiet
}

# Create a new permission for the app
#
# usage: ynh_permission_create --app "app" --permission "permission" --defaultdisallow [--urls "url" ["url" ...]]
# | arg: app - the application id
# | arg: permission - the name for the permission (by default a permission named "main" already exist)
# | arg: defaultdisallow - define if all user will be allowed by default
# | arg: urls - the list of urls for the the permission
ynh_permission_create() {
    declare -Ar args_array=( [a]=app= [p]=permission= [d]=defaultdisallow [u]=urls= )
    local app
    local permission
    local defaultdisallow
    local urls
    ynh_handle_getopts_args "$@"
    if [[ -n ${defaultdisallow:-} ]]; then
        defaultdisallow=",default_allow=False"
    fi

    if [[ -n ${urls:-} ]]; then
        urls=",urls=['${urls//';'/"','"}']"
    fi
    yunohost tools shell -c "from yunohost.permission import permission_add; permission_add(auth, '$app', '$permission' ${defaultdisallow:-} ${urls:-}, sync_perm=False)"
}

# Remove a permission for the app (note that when the app is removed all permission is automatically removed)
#
# usage: ynh_permission_remove --app "app" --permission "permission"
# | arg: app - the application id
# | arg: permission - the name for the permission (by default a permission named "main" is removed automatically when the app is removed)
ynh_permission_remove() {
    declare -Ar args_array=( [a]=app= [p]=permission= )
    local app
    local permission
    ynh_handle_getopts_args "$@"

    yunohost tools shell -c "from yunohost.permission import permission_remove; permission_remove(auth, '$app', '$permission', sync_perm=False)"
}

# Add a path managed by the SSO
#
# usage: ynh_permission_add_path --app "app" --permission "permission" --url "url" ["url" ...]
# | arg: app - the application id
# | arg: permission - the name for the permission
# | arg: url - the FULL url for the the permission (ex domain.tld/apps/admin)
ynh_permission_add_path() {
    declare -Ar args_array=( [a]=app= [p]=permission= [u]=url= )
    local app
    local permission
    local url
    ynh_handle_getopts_args "$@"

    yunohost tools shell -c "from yunohost.permission import permission_update; permission_update(auth, '$app', '$permission', add_url=['${url//';'/"','"}'], sync_perm=False)"
}

# Remove a path managed by the SSO
#
# usage: ynh_permission_del_path --app "app" --permission "permission" --url "url" ["url" ...]
# | arg: app - the application id
# | arg: permission - the name for the permission
# | arg: url - the FULL url for the the permission (ex domain.tld/apps/admin)
ynh_permission_del_path() {
    declare -Ar args_array=( [a]=app= [p]=permission= [u]=url= )
    local app
    local permission
    local url
    ynh_handle_getopts_args "$@"

    yunohost tools shell -c "from yunohost.permission import permission_update; permission_update(auth, '$app', '$permission', remove_url=['${url//';'/"','"}'], sync_perm=False)"
=======
    ynh_app_setting "delete" "$app" "$key"
}

# Small "hard-coded" interface to avoid calling "yunohost app" directly each
# time dealing with a setting is needed (which may be so slow on ARM boards)
#
# [internal]
#
ynh_app_setting()
{
    ACTION="$1" APP="$2" KEY="$3" VALUE="${4:-}" python - <<EOF
import os, yaml
app, action = os.environ['APP'], os.environ['ACTION'].lower()
key, value = os.environ['KEY'], os.environ.get('VALUE', None)
setting_file = "/etc/yunohost/apps/%s/settings.yml" % app
assert os.path.exists(setting_file), "Setting file %s does not exists ?" % setting_file
with open(setting_file) as f:
    settings = yaml.load(f)
if action == "get":
    if key in settings:
        print(settings[key])
else:
    if action == "delete":
        if key in settings:
            del settings[key]
    elif action == "set":
        if key in ['redirected_urls', 'redirected_regex']:
            value = yaml.load(value)
        settings[key] = value
    else:
        raise ValueError("action should either be get, set or delete")
    with open(setting_file, "w") as f:
        yaml.safe_dump(settings, f, default_flow_style=False)
EOF
}

# Check availability of a web path
#
# example: ynh_webpath_available --domain=some.domain.tld --path_url=/coffee
#
# usage: ynh_webpath_available --domain=domain --path_url=path
# | arg: -d, --domain - the domain/host of the url
# | arg: -p, --path_url - the web path to check the availability of
#
# Requires YunoHost version 2.6.4 or higher.
ynh_webpath_available () {
	# Declare an array to define the options of this helper.
	local legacy_args=dp
	declare -Ar args_array=( [d]=domain= [p]=path_url= )
	local domain
	local path_url
	# Manage arguments with getopts
	ynh_handle_getopts_args "$@"

	sudo yunohost domain url-available $domain $path_url
}

# Register/book a web path for an app
#
# example: ynh_webpath_register --app=wordpress --domain=some.domain.tld --path_url=/coffee
#
# usage: ynh_webpath_register --app=app --domain=domain --path_url=path
# | arg: -a, --app - the app for which the domain should be registered
# | arg: -d, --domain - the domain/host of the web path
# | arg: -p, --path_url - the web path to be registered
#
# Requires YunoHost version 2.6.4 or higher.
ynh_webpath_register () {
	# Declare an array to define the options of this helper.
	local legacy_args=adp
	declare -Ar args_array=( [a]=app= [d]=domain= [p]=path_url= )
	local app
	local domain
	local path_url
	# Manage arguments with getopts
	ynh_handle_getopts_args "$@"

	sudo yunohost app register-url $app $domain $path_url
>>>>>>> a6ac5142
}<|MERGE_RESOLUTION|>--- conflicted
+++ resolved
@@ -56,79 +56,6 @@
     # Manage arguments with getopts
     ynh_handle_getopts_args "$@"
 
-<<<<<<< HEAD
-    sudo yunohost app setting -d "$app" "$key" --quiet
-}
-
-# Create a new permission for the app
-#
-# usage: ynh_permission_create --app "app" --permission "permission" --defaultdisallow [--urls "url" ["url" ...]]
-# | arg: app - the application id
-# | arg: permission - the name for the permission (by default a permission named "main" already exist)
-# | arg: defaultdisallow - define if all user will be allowed by default
-# | arg: urls - the list of urls for the the permission
-ynh_permission_create() {
-    declare -Ar args_array=( [a]=app= [p]=permission= [d]=defaultdisallow [u]=urls= )
-    local app
-    local permission
-    local defaultdisallow
-    local urls
-    ynh_handle_getopts_args "$@"
-    if [[ -n ${defaultdisallow:-} ]]; then
-        defaultdisallow=",default_allow=False"
-    fi
-
-    if [[ -n ${urls:-} ]]; then
-        urls=",urls=['${urls//';'/"','"}']"
-    fi
-    yunohost tools shell -c "from yunohost.permission import permission_add; permission_add(auth, '$app', '$permission' ${defaultdisallow:-} ${urls:-}, sync_perm=False)"
-}
-
-# Remove a permission for the app (note that when the app is removed all permission is automatically removed)
-#
-# usage: ynh_permission_remove --app "app" --permission "permission"
-# | arg: app - the application id
-# | arg: permission - the name for the permission (by default a permission named "main" is removed automatically when the app is removed)
-ynh_permission_remove() {
-    declare -Ar args_array=( [a]=app= [p]=permission= )
-    local app
-    local permission
-    ynh_handle_getopts_args "$@"
-
-    yunohost tools shell -c "from yunohost.permission import permission_remove; permission_remove(auth, '$app', '$permission', sync_perm=False)"
-}
-
-# Add a path managed by the SSO
-#
-# usage: ynh_permission_add_path --app "app" --permission "permission" --url "url" ["url" ...]
-# | arg: app - the application id
-# | arg: permission - the name for the permission
-# | arg: url - the FULL url for the the permission (ex domain.tld/apps/admin)
-ynh_permission_add_path() {
-    declare -Ar args_array=( [a]=app= [p]=permission= [u]=url= )
-    local app
-    local permission
-    local url
-    ynh_handle_getopts_args "$@"
-
-    yunohost tools shell -c "from yunohost.permission import permission_update; permission_update(auth, '$app', '$permission', add_url=['${url//';'/"','"}'], sync_perm=False)"
-}
-
-# Remove a path managed by the SSO
-#
-# usage: ynh_permission_del_path --app "app" --permission "permission" --url "url" ["url" ...]
-# | arg: app - the application id
-# | arg: permission - the name for the permission
-# | arg: url - the FULL url for the the permission (ex domain.tld/apps/admin)
-ynh_permission_del_path() {
-    declare -Ar args_array=( [a]=app= [p]=permission= [u]=url= )
-    local app
-    local permission
-    local url
-    ynh_handle_getopts_args "$@"
-
-    yunohost tools shell -c "from yunohost.permission import permission_update; permission_update(auth, '$app', '$permission', remove_url=['${url//';'/"','"}'], sync_perm=False)"
-=======
     ynh_app_setting "delete" "$app" "$key"
 }
 
@@ -207,5 +134,74 @@
 	ynh_handle_getopts_args "$@"
 
 	sudo yunohost app register-url $app $domain $path_url
->>>>>>> a6ac5142
+}
+
+# Create a new permission for the app
+#
+# usage: ynh_permission_create --app "app" --permission "permission" --defaultdisallow [--urls "url" ["url" ...]]
+# | arg: app - the application id
+# | arg: permission - the name for the permission (by default a permission named "main" already exist)
+# | arg: defaultdisallow - define if all user will be allowed by default
+# | arg: urls - the list of urls for the the permission
+ynh_permission_create() {
+    declare -Ar args_array=( [a]=app= [p]=permission= [d]=defaultdisallow [u]=urls= )
+    local app
+    local permission
+    local defaultdisallow
+    local urls
+    ynh_handle_getopts_args "$@"
+    if [[ -n ${defaultdisallow:-} ]]; then
+        defaultdisallow=",default_allow=False"
+    fi
+
+    if [[ -n ${urls:-} ]]; then
+        urls=",urls=['${urls//';'/"','"}']"
+    fi
+    yunohost tools shell -c "from yunohost.permission import permission_add; permission_add(auth, '$app', '$permission' ${defaultdisallow:-} ${urls:-}, sync_perm=False)"
+}
+
+# Remove a permission for the app (note that when the app is removed all permission is automatically removed)
+#
+# usage: ynh_permission_remove --app "app" --permission "permission"
+# | arg: app - the application id
+# | arg: permission - the name for the permission (by default a permission named "main" is removed automatically when the app is removed)
+ynh_permission_remove() {
+    declare -Ar args_array=( [a]=app= [p]=permission= )
+    local app
+    local permission
+    ynh_handle_getopts_args "$@"
+
+    yunohost tools shell -c "from yunohost.permission import permission_remove; permission_remove(auth, '$app', '$permission', sync_perm=False)"
+}
+
+# Add a path managed by the SSO
+#
+# usage: ynh_permission_add_path --app "app" --permission "permission" --url "url" ["url" ...]
+# | arg: app - the application id
+# | arg: permission - the name for the permission
+# | arg: url - the FULL url for the the permission (ex domain.tld/apps/admin)
+ynh_permission_add_path() {
+    declare -Ar args_array=( [a]=app= [p]=permission= [u]=url= )
+    local app
+    local permission
+    local url
+    ynh_handle_getopts_args "$@"
+
+    yunohost tools shell -c "from yunohost.permission import permission_update; permission_update(auth, '$app', '$permission', add_url=['${url//';'/"','"}'], sync_perm=False)"
+}
+
+# Remove a path managed by the SSO
+#
+# usage: ynh_permission_del_path --app "app" --permission "permission" --url "url" ["url" ...]
+# | arg: app - the application id
+# | arg: permission - the name for the permission
+# | arg: url - the FULL url for the the permission (ex domain.tld/apps/admin)
+ynh_permission_del_path() {
+    declare -Ar args_array=( [a]=app= [p]=permission= [u]=url= )
+    local app
+    local permission
+    local url
+    ynh_handle_getopts_args "$@"
+
+    yunohost tools shell -c "from yunohost.permission import permission_update; permission_update(auth, '$app', '$permission', remove_url=['${url//';'/"','"}'], sync_perm=False)"
 }