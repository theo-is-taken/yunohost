#!/bin/bash

# Get an application setting
#
# usage: ynh_app_setting_get --app=app --key=key
# | arg: -a, --app - the application id
# | arg: -k, --key - the setting to get
#
# Requires YunoHost version 2.2.4 or higher.
ynh_app_setting_get() {
    # Declare an array to define the options of this helper.
    local legacy_args=ak
    declare -Ar args_array=( [a]=app= [k]=key= )
    local app
    local key
    # Manage arguments with getopts
    ynh_handle_getopts_args "$@"

    ynh_app_setting "get" "$app" "$key"
}

# Set an application setting
#
# usage: ynh_app_setting_set --app=app --key=key --value=value
# | arg: -a, --app - the application id
# | arg: -k, --key - the setting name to set
# | arg: -v, --value - the setting value to set
#
# Requires YunoHost version 2.2.4 or higher.
ynh_app_setting_set() {
    # Declare an array to define the options of this helper.
    local legacy_args=akv
    declare -Ar args_array=( [a]=app= [k]=key= [v]=value= )
    local app
    local key
    local value
    # Manage arguments with getopts
    ynh_handle_getopts_args "$@"

    ynh_app_setting "set" "$app" "$key" "$value"
}

# Delete an application setting
#
# usage: ynh_app_setting_delete --app=app --key=key
# | arg: -a, --app - the application id
# | arg: -k, --key - the setting to delete
#
# Requires YunoHost version 2.2.4 or higher.
ynh_app_setting_delete() {
    # Declare an array to define the options of this helper.
    local legacy_args=ak
    declare -Ar args_array=( [a]=app= [k]=key= )
    local app
    local key
    # Manage arguments with getopts
    ynh_handle_getopts_args "$@"

    ynh_app_setting "delete" "$app" "$key"
}

# Small "hard-coded" interface to avoid calling "yunohost app" directly each
# time dealing with a setting is needed (which may be so slow on ARM boards)
#
# [internal]
#
ynh_app_setting()
{
    if [[ "$1" == "delete" ]] && [[ "$3" =~ ^(unprotected|skipped)_ ]] 
    then
        current_value=$(ynh_app_setting_get --app=$app --key=$3)
    fi

    ACTION="$1" APP="$2" KEY="$3" VALUE="${4:-}" python2.7 - <<EOF
import os, yaml, sys
app, action = os.environ['APP'], os.environ['ACTION'].lower()
key, value = os.environ['KEY'], os.environ.get('VALUE', None)
setting_file = "/etc/yunohost/apps/%s/settings.yml" % app
assert os.path.exists(setting_file), "Setting file %s does not exists ?" % setting_file
with open(setting_file) as f:
    settings = yaml.load(f)
if action == "get":
    if key in settings:
        print(settings[key])
else:
    if action == "delete":
        if key in settings:
            del settings[key]
    elif action == "set":
        if key in ['redirected_urls', 'redirected_regex']:
            value = yaml.load(value)
        if any(key.startswith(word+"_") for word in ["unprotected", "protected", "skipped"]):
            sys.stderr.write("/!\\ Packagers! This app is still using the skipped/protected/unprotected_uris/regex settings which are now obsolete and deprecated... Instead, you should use the new helpers 'ynh_permission_{create,urls,update,delete}' and the 'visitors' group to initialize the public/private access. Check out the documentation at the bottom of yunohost.org/groups_and_permissions to learn how to use the new permission mechanism.\n")
        settings[key] = value
    else:
        raise ValueError("action should either be get, set or delete")
    with open(setting_file, "w") as f:
        yaml.safe_dump(settings, f, default_flow_style=False)
EOF

    # Fucking legacy permission management.
    # We need this because app temporarily set the app as unprotected to configure it with curl...
    if [[ "$3" =~ ^(unprotected|skipped)_ ]]
    then
        if [[ "$1" == "set" ]] && [[ "${4:-}" == "/" ]]
        then
            ynh_permission_update --permission "main" --add "visitors"
        elif [[ "$1" == "delete" ]] && [[ "${current_value:-}" == "/" ]] && [[ -n "$(ynh_app_setting_get --app=$2 --key='is_public' )" ]]
        then
            ynh_permission_update --permission "main" --remove "visitors"
        fi
    fi
}

# Check availability of a web path
#
# example: ynh_webpath_available --domain=some.domain.tld --path_url=/coffee
#
# usage: ynh_webpath_available --domain=domain --path_url=path
# | arg: -d, --domain - the domain/host of the url
# | arg: -p, --path_url - the web path to check the availability of
#
# Requires YunoHost version 2.6.4 or higher.
ynh_webpath_available () {
	# Declare an array to define the options of this helper.
	local legacy_args=dp
	declare -Ar args_array=( [d]=domain= [p]=path_url= )
	local domain
	local path_url
	# Manage arguments with getopts
	ynh_handle_getopts_args "$@"

	yunohost domain url-available $domain $path_url
}

# Register/book a web path for an app
#
# example: ynh_webpath_register --app=wordpress --domain=some.domain.tld --path_url=/coffee
#
# usage: ynh_webpath_register --app=app --domain=domain --path_url=path
# | arg: -a, --app - the app for which the domain should be registered
# | arg: -d, --domain - the domain/host of the web path
# | arg: -p, --path_url - the web path to be registered
#
# Requires YunoHost version 2.6.4 or higher.
ynh_webpath_register () {
	# Declare an array to define the options of this helper.
	local legacy_args=adp
	declare -Ar args_array=( [a]=app= [d]=domain= [p]=path_url= )
	local app
	local domain
	local path_url
	# Manage arguments with getopts
	ynh_handle_getopts_args "$@"

	yunohost app register-url $app $domain $path_url
}

# Create a new permission for the app
#
# example: ynh_permission_create --permission admin --url /admin --additional_urls 'domain.tld/otherurl /superadmin' --allowed alice bob --tile_name 'My app admin'
#
# usage: ynh_permission_create --permission "permission" [--url "url"] [--additional_urls "second-url" [ "other-url" ]] [--auth_header true|false]
#                                                        [--allowed group1 [ group2 ]] [--label "label"] [--show_tile true|false]
#                                                        [--protected true|false]
# | arg: permission - the name for the permission (by default a permission named "main" already exist)
# | arg: url - (optional) URL for which access will be allowed/forbidden
# | arg: additional_urls - (optional) List of additional URL for which access will be allowed/forbidden
# | arg: auth_header - (optional) Define for the URL of this permission, if SSOwat pass the authentication header to the application. Default is true
# | arg: allowed - (optional) A list of group/user to allow for the permission
# | arg: label - (optional) Define a name for the permission. This label will be shown on the SSO and in the admin. Default is "APP_LABEL (permission name)".
# | arg: show_tile - (optional) Define if a tile will be shown in the SSO
# | arg: protected - (optional) Define if this permission is protected. If it is protected the administrator
# |                             won't be able to add or remove the visitors group of this permission.
# |                             By default it's 'true' (for the permission different than 'main').
#
# If provided, 'url' is assumed to be relative to the app domain/path if they
# start with '/'.  For example:
#    /                             -> domain.tld/app
#    /admin                        -> domain.tld/app/admin
#    domain.tld/app/api            -> domain.tld/app/api
#
# 'url' can be later treated as a regex if it starts with "re:".
# For example:
#    re:/api/[A-Z]*$               -> domain.tld/app/api/[A-Z]*$
#    re:domain.tld/app/api/[A-Z]*$ -> domain.tld/app/api/[A-Z]*$
#
# Requires YunoHost version 3.7.0 or higher.
ynh_permission_create() {
<<<<<<< HEAD
    declare -Ar args_array=( [p]=permission= [u]=url= [A]=additional_urls= [h]=auth_header= [a]=allowed= [l]=label= [t]=show_tile= [P]=protected= )
=======
	# Declare an array to define the options of this helper.
	local legacy_args=pua
    declare -Ar args_array=( [p]=permission= [u]=url= [a]=allowed= )
>>>>>>> 85df8b65
    local permission
    local url
    local additional_urls
    local auth_header
    local allowed
    local label
    local show_tile
    local protected
    ynh_handle_getopts_args "$@"

    if [[ -n ${url:-} ]]; then
        url=",url='$url'"
    fi

    if [[ -n ${additional_urls:-} ]]; then
        additional_urls=",additional_urls=['${additional_urls//';'/"','"}']"
    fi

    if [[ -n ${auth_header:-} ]]; then
        if [ $auth_header == "true" ]; then
            auth_header=",auth_header=True"
        else
            auth_header=",auth_header=False"
        fi
    fi

    if [[ -n ${allowed:-} ]]; then
        allowed=",allowed=['${allowed//';'/"','"}']"
    fi

    if [[ -n ${label:-} ]]; then
        label=",label='$label'"
    else
        label=",label='$YNH_APP_LABEL ($permission)'"
    fi

    if [[ -n ${show_tile:-} ]]; then
        if [ $show_tile == "true" ]; then
            show_tile=",show_tile=True"
        else
            show_tile=",show_tile=False"
        fi
    fi

    if [[ -n ${protected:-} ]]; then
        if [ $protected == "true" ]; then
            protected=",protected=True"
        else
            protected=",protected=False"
        fi
    fi
    
    yunohost tools shell -c "from yunohost.permission import permission_create; permission_create('$app.$permission' ${url:-} ${additional_urls:-} ${auth_header:-} ${allowed:-} ${label:-} ${show_tile:-} ${protected:-} , sync_perm=False)"
}

# Remove a permission for the app (note that when the app is removed all permission is automatically removed)
#
# example: ynh_permission_delete --permission editors
#
# usage: ynh_permission_delete --permission "permission"
# | arg: permission - the name for the permission (by default a permission named "main" is removed automatically when the app is removed)
#
# Requires YunoHost version 3.7.0 or higher.
ynh_permission_delete() {
	# Declare an array to define the options of this helper.
	local legacy_args=p
    declare -Ar args_array=( [p]=permission= )
    local permission
    ynh_handle_getopts_args "$@"

    yunohost tools shell -c "from yunohost.permission import permission_delete; permission_delete('$app.$permission', sync_perm=False)"
}

# Check if a permission exists
#
# usage: ynh_permission_exists --permission=permission
# | arg: -p, --permission - the permission to check
#
# Requires YunoHost version 3.7.0 or higher.
ynh_permission_exists() {
	# Declare an array to define the options of this helper.
	local legacy_args=p
    declare -Ar args_array=( [p]=permission= )
    local permission
    ynh_handle_getopts_args "$@"

    yunohost user permission list -s | grep -w -q "$app.$permission"
}

# Redefine the url associated to a permission
#
# usage: ynh_permission_url --permission "permission" [--url "url"] [--add_url "new-url" [ "other-new-url" ]] [--remove_url "old-url" [ "other-old-url"]] 
#                                                     [--auth_header true|false][--clear_urls]
# | arg: permission - the name for the permission (by default a permission named "main" is removed automatically when the app is removed)
# | arg: url - (optional) URL for which access will be allowed/forbidden. Note that if you want to remove url you can pass an empty sting as arguments ("").
# | arg: add_url - (optional) List of additional url to add for which access will be allowed/forbidden.
# | arg: remove_url - (optional) List of additional url to remove for which access will be allowed/forbidden
# | arg: auth_header - (optional) Define for the URL of this permission, if SSOwat pass the authentication header to the application
# | arg: clear_urls - (optional) Clean all urls (url and additional_urls)
#
# Requires YunoHost version 3.7.0 or higher.
ynh_permission_url() {
<<<<<<< HEAD
    declare -Ar args_array=([p]=permission= [u]=url= [a]=add_url= [r]=remove_url= [h]=auth_header= [c]=clear_urls)
=======
	# Declare an array to define the options of this helper.
	local legacy_args=pu
    declare -Ar args_array=([p]=permission= [u]=url=)
>>>>>>> 85df8b65
    local permission
    local url
    local add_url
    local remove_url
    local auth_header
    local clear_urls
    ynh_handle_getopts_args "$@"

    if [[ -n ${url:-} ]]; then
        url=",url='$url'"
    fi

    if [[ -n ${add_url:-} ]]; then
        add_url=",add_url=['${add_url//';'/"','"}']"
    fi

    if [[ -n ${remove_url:-} ]]; then
        remove_url=",remove_url=['${remove_url//';'/"','"}']"
    fi

    if [[ -n ${auth_header:-} ]]; then
        if [ $auth_header == "true" ]; then
            auth_header=",auth_header=True"
        else
            auth_header=",auth_header=False"
        fi
    fi

    if [[ -n ${clear_urls:-} ]] && [ $clear_urls -eq 1 ]; then
        clear_urls=",clear_urls=True"
    fi

    yunohost tools shell -c "from yunohost.permission import permission_url; permission_url('$app.$permission' ${url:-} ${add_url:-} ${remove_url:-} ${auth_header:-} ${clear_urls:-} )"
}


# Update a permission for the app
#
# usage: ynh_permission_update --permission "permission" [--add "group" ["group" ...]] [--remove  "group" ["group" ...]]
#                                                        [--label "label"] [--show_tile true|false] [--protected true|false]
# | arg: permission - the name for the permission (by default a permission named "main" already exist)
# | arg: add - the list of group or users to enable add to the permission
# | arg: remove - the list of group or users to remove from the permission
# | arg: label - (optional) Define a name for the permission. This label will be shown on the SSO and in the admin.
# | arg: show_tile - (optional) Define if a tile will be shown in the SSO
# | arg: protected - (optional) Define if this permission is protected. If it is protected the administrator
# |                                won't be able to add or remove the visitors group of this permission.
#
# example: ynh_permission_update --permission admin --add samdoe --remove all_users
# Requires YunoHost version 3.7.0 or higher.
ynh_permission_update() {
<<<<<<< HEAD
    declare -Ar args_array=( [p]=permission= [a]=add= [r]=remove= [l]=label= [t]=show_tile= [P]=protected= )
=======
	# Declare an array to define the options of this helper.
	local legacy_args=par
    declare -Ar args_array=( [p]=permission= [a]=add= [r]=remove= )
>>>>>>> 85df8b65
    local permission
    local add
    local remove
    local label
    local show_tile
    local protected
    ynh_handle_getopts_args "$@"

    if [[ -n ${add:-} ]]; then
        add=",add=['${add//';'/"','"}']"
    fi
    if [[ -n ${remove:-} ]]; then
        remove=",remove=['${remove//';'/"','"}']"
    fi

    if [[ -n ${label:-} ]]; then
        label=",label='$label'"
    fi

    if [[ -n ${show_tile:-} ]]; then
        if [ $show_tile == "true" ]; then
            show_tile=",show_tile=True"
        else
            show_tile=",show_tile=False"
        fi
    fi

    if [[ -n ${protected:-} ]]; then
        if [ $protected == "true" ]; then
            protected=",protected=True"
        else
            protected=",protected=False"
        fi
    fi

<<<<<<< HEAD
    yunohost tools shell -c "from yunohost.permission import user_permission_update; user_permission_update('$app.$permission' ${add:-} ${remove:-} ${label:-} ${show_tile:-} ${protected:-} , force=True, sync_perm=False)"
=======
    yunohost user permission update "$app.$permission" ${add:-} ${remove:-}
}

# Check if a permission exists
#
# usage: ynh_permission_has_user --permission=permission --user=user
# | arg: -p, --permission - the permission to check
# | arg: -u, --user - the user seek in the permission
#
# example: ynh_permission_has_user --permission=main --user=visitors
#
# Requires YunoHost version 3.7.1 or higher.
ynh_permission_has_user() {
    local legacy_args=pu
    # Declare an array to define the options of this helper.
    declare -Ar args_array=( [p]=permission= [u]=user= )
    local permission
    local user
    # Manage arguments with getopts
    ynh_handle_getopts_args "$@"

    if ! ynh_permission_exists --permission=$permission
    then
        return 1
    fi

    yunohost user permission info "$app.$permission" | grep -w -q "$user"
>>>>>>> 85df8b65
}<|MERGE_RESOLUTION|>--- conflicted
+++ resolved
@@ -187,13 +187,9 @@
 #
 # Requires YunoHost version 3.7.0 or higher.
 ynh_permission_create() {
-<<<<<<< HEAD
+    # Declare an array to define the options of this helper.
+    local legacy_args=puAhaltP
     declare -Ar args_array=( [p]=permission= [u]=url= [A]=additional_urls= [h]=auth_header= [a]=allowed= [l]=label= [t]=show_tile= [P]=protected= )
-=======
-	# Declare an array to define the options of this helper.
-	local legacy_args=pua
-    declare -Ar args_array=( [p]=permission= [u]=url= [a]=allowed= )
->>>>>>> 85df8b65
     local permission
     local url
     local additional_urls
@@ -296,13 +292,9 @@
 #
 # Requires YunoHost version 3.7.0 or higher.
 ynh_permission_url() {
-<<<<<<< HEAD
+    # Declare an array to define the options of this helper.
+    local legacy_args=puarhc
     declare -Ar args_array=([p]=permission= [u]=url= [a]=add_url= [r]=remove_url= [h]=auth_header= [c]=clear_urls)
-=======
-	# Declare an array to define the options of this helper.
-	local legacy_args=pu
-    declare -Ar args_array=([p]=permission= [u]=url=)
->>>>>>> 85df8b65
     local permission
     local url
     local add_url
@@ -354,13 +346,9 @@
 # example: ynh_permission_update --permission admin --add samdoe --remove all_users
 # Requires YunoHost version 3.7.0 or higher.
 ynh_permission_update() {
-<<<<<<< HEAD
+    # Declare an array to define the options of this helper.
+    local legacy_args=parlsp
     declare -Ar args_array=( [p]=permission= [a]=add= [r]=remove= [l]=label= [t]=show_tile= [P]=protected= )
-=======
-	# Declare an array to define the options of this helper.
-	local legacy_args=par
-    declare -Ar args_array=( [p]=permission= [a]=add= [r]=remove= )
->>>>>>> 85df8b65
     local permission
     local add
     local remove
@@ -396,10 +384,7 @@
         fi
     fi
 
-<<<<<<< HEAD
     yunohost tools shell -c "from yunohost.permission import user_permission_update; user_permission_update('$app.$permission' ${add:-} ${remove:-} ${label:-} ${show_tile:-} ${protected:-} , force=True, sync_perm=False)"
-=======
-    yunohost user permission update "$app.$permission" ${add:-} ${remove:-}
 }
 
 # Check if a permission exists
@@ -426,5 +411,4 @@
     fi
 
     yunohost user permission info "$app.$permission" | grep -w -q "$user"
->>>>>>> 85df8b65
 }