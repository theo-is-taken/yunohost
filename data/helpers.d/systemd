--- conflicted
+++ resolved
@@ -2,16 +2,11 @@
 
 # Create a dedicated systemd config
 #
-<<<<<<< HEAD
+# usage: ynh_add_systemd_config [--service=service] [--template=template]
 # usage: ynh_add_systemd_config [--service=service] [--template=template]  [--others_var="list of others variables to replace"]
-# | arg: -s, --service - Service name (optional, $app by default)
-# | arg: -t, --template - Name of template file (optional, this is 'systemd' by default, meaning ./conf/systemd.service will be used as template)
-# | arg: -v, --others_var - List of others variables to replace separated by a space. For example: 'var_1 var_2 ...'
-=======
-# usage: ynh_add_systemd_config [--service=service] [--template=template]
 # | arg: -s, --service=     - Service name (optionnal, $app by default)
 # | arg: -t, --template=    - Name of template file (optionnal, this is 'systemd' by default, meaning ./conf/systemd.service will be used as template)
->>>>>>> 0ece52da
+# | arg: -v, --others_var=  - List of others variables to replace separated by a space. For example: 'var_1 var_2 ...'
 #
 # This will use the template ../conf/<templatename>.service
 # to generate a systemd config, by replacing the following keywords
@@ -21,62 +16,28 @@
 #   __APP__       by  $app
 #   __FINALPATH__ by  $final_path
 #
-<<<<<<< HEAD
 # And dynamic variables (from the last example) :
 #   __VAR_1__    by $var_1
 #   __VAR_2__    by $var_2
 #
-# Requires YunoHost version 2.7.2 or higher.
-ynh_add_systemd_config () {
-	# Declare an array to define the options of this helper.
-	local legacy_args=stv
-	declare -Ar args_array=( [s]=service= [t]=template= [v]=others_var= )
-	local service
-	local template
-	local others_var
-	# Manage arguments with getopts
-	ynh_handle_getopts_args "$@"
-	service="${service:-$app}"
-	template="${template:-systemd.service}"
-	others_var="${others_var:-}"
-=======
 # Requires YunoHost version 2.7.11 or higher.
 ynh_add_systemd_config () {
     # Declare an array to define the options of this helper.
-    local legacy_args=st
-    local -A args_array=( [s]=service= [t]=template= )
+    local legacy_args=stv
+    local -A args_array=( [s]=service= [t]=template= [v]=others_var= )
     local service
     local template
+    local others_var
     # Manage arguments with getopts
     ynh_handle_getopts_args "$@"
     local service="${service:-$app}"
     local template="${template:-systemd.service}"
->>>>>>> 0ece52da
+    others_var="${others_var:-}"
 
     finalsystemdconf="/etc/systemd/system/$service.service"
     ynh_backup_if_checksum_is_different --file="$finalsystemdconf"
     cp ../conf/$template "$finalsystemdconf"
 
-<<<<<<< HEAD
-	# To avoid a break by set -u, use a void substitution ${var:-}. If the variable is not set, it's simply set with an empty variable.
-	# Substitute in a nginx config file only if the variable is not empty
-	if test -n "${final_path:-}"; then
-		ynh_replace_string --match_string="__FINALPATH__" --replace_string="$final_path" --target_file="$finalsystemdconf"
-	fi
-	if test -n "${app:-}"; then
-		ynh_replace_string --match_string="__APP__" --replace_string="$app" --target_file="$finalsystemdconf"
-	fi
-
-	# Replace all other variables given as arguments
-	for var_to_replace in $others_var
-	do
-		# ${var_to_replace^^} make the content of the variable on upper-cases
-		# ${!var_to_replace} get the content of the variable named $var_to_replace 
-		ynh_replace_string --match_string="__${var_to_replace^^}__" --replace_string="${!var_to_replace}" --target_file="$finalsystemdconf"
-	done
-
-	ynh_store_file_checksum --file="$finalsystemdconf"
-=======
     # To avoid a break by set -u, use a void substitution ${var:-}. If the variable is not set, it's simply set with an empty variable.
     # Substitute in a nginx config file only if the variable is not empty
     if [ -n "${final_path:-}" ]; then
@@ -85,8 +46,16 @@
     if [ -n "${app:-}" ]; then
         ynh_replace_string --match_string="__APP__" --replace_string="$app" --target_file="$finalsystemdconf"
     fi
+
+    # Replace all other variables given as arguments
+    for var_to_replace in $others_var
+    do
+        # ${var_to_replace^^} make the content of the variable on upper-cases
+        # ${!var_to_replace} get the content of the variable named $var_to_replace 
+        ynh_replace_string --match_string="__${var_to_replace^^}__" --replace_string="${!var_to_replace}" --target_file="$finalsystemdconf"
+    done
+
     ynh_store_file_checksum --file="$finalsystemdconf"
->>>>>>> 0ece52da
 
     chown root: "$finalsystemdconf"
     systemctl enable $service
