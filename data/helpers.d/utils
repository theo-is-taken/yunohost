--- conflicted
+++ resolved
@@ -50,13 +50,8 @@
 			# Remove the application then restore it
 			sudo yunohost app remove $app
 			# Restore the backup
-<<<<<<< HEAD
-			sudo yunohost backup restore $app_bck-pre-upgrade$backup_number --apps $app --force
+			sudo yunohost backup restore $app_bck-pre-upgrade$backup_number --apps $app --force --debug
 			ynh_die --message="The app was restored to the way it was before the failed upgrade."
-=======
-			sudo yunohost backup restore $app_bck-pre-upgrade$backup_number --apps $app --force --debug
-			ynh_die "The app was restored to the way it was before the failed upgrade."
->>>>>>> 0bc8300b
 		fi
 	else
       		echo "\$NO_BACKUP_UPGRADE is set, that means there's no backup to restore. You have to fix this upgrade by yourself !" >&2
