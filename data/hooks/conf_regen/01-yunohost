--- conflicted
+++ resolved
@@ -190,60 +190,6 @@
   # Propagates changes in systemd service config overrides
   [[ ! "$regen_conf_files" =~ "ntp.service.d/ynh-override.conf" ]] || { systemctl daemon-reload; systemctl restart ntp; }
   [[ ! "$regen_conf_files" =~ "nftables.service.d/ynh-override.conf" ]] || systemctl daemon-reload
-<<<<<<< HEAD
-}
-
-_update_services() {
-  python3 - << EOF
-import yaml
-
-
-with open('services.yml') as f:
-    new_services = yaml.safe_load(f)
-
-with open('/etc/yunohost/services.yml') as f:
-    services = yaml.safe_load(f) or {}
-
-updated = False
-
-
-for service, conf in new_services.items():
-    # remove service with empty conf
-    if conf is None:
-        if service in services:
-            print("removing '{0}' from services".format(service))
-            del services[service]
-            updated = True
-
-    # add new service
-    elif not services.get(service, None):
-        print("adding '{0}' to services".format(service))
-        services[service] = conf
-        updated = True
-
-    # update service conf
-    else:
-        conffiles = services[service].pop('conffiles', {})
-
-        # status need to be removed
-        if "status" not in conf and "status" in services[service]:
-            print("update '{0}' service status access".format(service))
-            del services[service]["status"]
-            updated = True
-
-        if services[service] != conf:
-            print("update '{0}' service".format(service))
-            services[service].update(conf)
-            updated = True
-
-        if conffiles:
-            services[service]['conffiles'] = conffiles
-
-if updated:
-    with open('/etc/yunohost/services.yml-new', 'w') as f:
-        yaml.safe_dump(services, f, default_flow_style=False)
-EOF
-=======
   [[ ! "$regen_conf_files" =~ "login.conf.d/ynh-override.conf" ]] || systemctl daemon-reload
   if [[ "$regen_conf_files" =~ "proc-hidepid.service" ]]
   then
@@ -251,7 +197,6 @@
     action=$([[ -e /etc/systemd/system/proc-hidepid.service ]] && echo 'enable' || echo 'disable')
     systemctl $action proc-hidepid --quiet --now
   fi
->>>>>>> fe9ca56f
 }
 
 FORCE=${2:-0}
