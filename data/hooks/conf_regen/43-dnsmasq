--- conflicted
+++ resolved
@@ -4,7 +4,6 @@
 . /usr/share/yunohost/helpers
 
 do_pre_regen() {
-<<<<<<< HEAD
     pending_dir=$1
 
     cd /usr/share/yunohost/templates/dnsmasq
@@ -33,6 +32,7 @@
 
     # add domain conf files
     for domain in $YNH_DOMAINS; do
+        [[ ! $domain =~ \.local$ ]] || continue
         export domain
         ynh_render_template "domain.tpl" "${dnsmasq_dir}/${domain}"
     done
@@ -41,53 +41,11 @@
     conf_files=$(ls -1 /etc/dnsmasq.d \
         | awk '/^[^\.]+\.[^\.]+.*$/ { print $1 }')
     for domain in $conf_files; do
-        [[ $YNH_DOMAINS =~ $domain ]] \
-            || touch "${dnsmasq_dir}/${domain}"
+        if [[ ! $YNH_DOMAINS =~ $domain ]] && [[ ! $domain =~ \.local$ ]]
+        then
+            touch "${dnsmasq_dir}/${domain}"
+        fi
     done
-=======
-  pending_dir=$1
-
-  cd /usr/share/yunohost/templates/dnsmasq
-
-  # create directory for pending conf
-  dnsmasq_dir="${pending_dir}/etc/dnsmasq.d"
-  mkdir -p "$dnsmasq_dir"
-  etcdefault_dir="${pending_dir}/etc/default"
-  mkdir -p "$etcdefault_dir"
-
-  # add general conf files
-  cp plain/etcdefault ${pending_dir}/etc/default/dnsmasq
-  cp plain/dnsmasq.conf ${pending_dir}/etc/dnsmasq.conf
-
-  # add resolver file
-  cat plain/resolv.dnsmasq.conf | grep "^nameserver" | shuf > ${pending_dir}/etc/resolv.dnsmasq.conf
-
-  # retrieve variables
-  ipv4=$(curl -s -4 https://ip.yunohost.org 2>/dev/null || true)
-  ynh_validate_ip4 "$ipv4" || ipv4='127.0.0.1'
-  ipv6=$(curl -s -6 https://ip6.yunohost.org 2>/dev/null || true)
-  ynh_validate_ip6 "$ipv6" || ipv6=''
-
-  export ipv4
-  export ipv6
-
-  # add domain conf files
-  for domain in $YNH_DOMAINS; do
-      [[ ! $domain =~ \.local$ ]] || continue
-      export domain
-      ynh_render_template "domain.tpl" "${dnsmasq_dir}/${domain}"
-  done
-
-  # remove old domain conf files
-  conf_files=$(ls -1 /etc/dnsmasq.d \
-                 | awk '/^[^\.]+\.[^\.]+.*$/ { print $1 }')
-  for domain in $conf_files; do
-      if [[ ! $YNH_DOMAINS =~ $domain ]] && [[ ! $domain =~ \.local$ ]]
-      then
-          touch "${dnsmasq_dir}/${domain}"
-      fi
-  done
->>>>>>> b60ca0e0
 }
 
 do_post_regen() {
