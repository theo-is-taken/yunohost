# -*- coding: utf-8 -*-

""" License

    Copyright (C) 2013 YunoHost

    This program is free software; you can redistribute it and/or modify
    it under the terms of the GNU Affero General Public License as published
    by the Free Software Foundation, either version 3 of the License, or
    (at your option) any later version.

    This program is distributed in the hope that it will be useful,
    but WITHOUT ANY WARRANTY; without even the implied warranty of
    MERCHANTABILITY or FITNESS FOR A PARTICULAR PURPOSE.  See the
    GNU Affero General Public License for more details.

    You should have received a copy of the GNU Affero General Public License
    along with this program; if not, see http://www.gnu.org/licenses

"""

""" yunohost_app.py

    Manage apps
"""
import os
import toml
import json
import shutil
import yaml
import time
import re
import subprocess
import tempfile
import copy
from collections import OrderedDict
from typing import List, Tuple, Dict, Any
from packaging import version

from moulinette import Moulinette, m18n
from moulinette.utils.log import getActionLogger
from moulinette.utils.process import run_commands, check_output
from moulinette.utils.filesystem import (
    read_file,
    read_json,
    read_toml,
    read_yaml,
    write_to_file,
    write_to_json,
    cp,
    rm,
    chown,
    chmod,
)

from yunohost.utils.config import (
    ConfigPanel,
    ask_questions_and_parse_answers,
    DomainQuestion,
    PathQuestion,
    hydrate_questions_with_choices,
)
from yunohost.utils.i18n import _value_for_locale
from yunohost.utils.error import YunohostError, YunohostValidationError
from yunohost.utils.system import (
    free_space_in_directory,
    dpkg_is_broken,
    get_ynh_package_version,
    system_arch,
    human_to_binary,
    binary_to_human,
    ram_available,
)
from yunohost.log import is_unit_operation, OperationLogger
from yunohost.app_catalog import (  # noqa
    app_catalog,
    app_search,
    _load_apps_catalog,
)

logger = getActionLogger("yunohost.app")

APPS_SETTING_PATH = "/etc/yunohost/apps/"
APP_TMP_WORKDIRS = "/var/cache/yunohost/app_tmp_work_dirs"

re_app_instance_name = re.compile(
    r"^(?P<appid>[\w-]+?)(__(?P<appinstancenb>[1-9][0-9]*))?$"
)

APP_REPO_URL = re.compile(
    r"^https://[a-zA-Z0-9-_.]+/[a-zA-Z0-9-_./~]+/[a-zA-Z0-9-_.]+_ynh(/?(-/)?tree/[a-zA-Z0-9-_.]+)?(\.git)?/?$"
)

APP_FILES_TO_COPY = [
    "manifest.json",
    "manifest.toml",
    "actions.json",
    "actions.toml",
    "config_panel.toml",
    "scripts",
    "conf",
    "hooks",
    "doc",
]


def app_list(full=False):
    """
    List installed apps
    """

    out = []
    for app_id in sorted(_installed_apps()):
        try:
            app_info_dict = app_info(app_id, full=full)
        except Exception as e:
            logger.error(f"Failed to read info for {app_id} : {e}")
            continue
        app_info_dict["id"] = app_id
        out.append(app_info_dict)

    return {"apps": out}


def app_info(app, full=False):
    """
    Get info for a specific app
    """
    from yunohost.permission import user_permission_list
    from yunohost.domain import domain_config_get

    _assert_is_installed(app)

    setting_path = os.path.join(APPS_SETTING_PATH, app)
    local_manifest = _get_manifest_of_app(setting_path)
    permissions = user_permission_list(full=True, absolute_urls=True, apps=[app])[
        "permissions"
    ]

    settings = _get_app_settings(app)

    ret = {
        "description": _value_for_locale(local_manifest["description"]),
        "name": permissions.get(app + ".main", {}).get("label", local_manifest["name"]),
        "version": local_manifest.get("version", "-"),
    }

    if "domain" in settings and "path" in settings:
        ret["domain_path"] = settings["domain"] + settings["path"]

    if not full:
        return ret

    ret["setting_path"] = setting_path
    ret["manifest"] = local_manifest
    ret["manifest"]["install"] = _set_default_ask_questions(
        ret["manifest"].get("install", {})
    )
    ret["settings"] = settings

    absolute_app_name, _ = _parse_app_instance_name(app)
    ret["from_catalog"] = _load_apps_catalog()["apps"].get(absolute_app_name, {})
    ret["upgradable"] = _app_upgradable(ret)

    ret["is_webapp"] = "domain" in settings and "path" in settings

    if ret["is_webapp"]:
        ret["is_default"] = (
            domain_config_get(settings["domain"], "feature.app.default_app") == app
        )

    ret["supports_change_url"] = os.path.exists(
        os.path.join(setting_path, "scripts", "change_url")
    )
    ret["supports_backup_restore"] = os.path.exists(
        os.path.join(setting_path, "scripts", "backup")
    ) and os.path.exists(os.path.join(setting_path, "scripts", "restore"))
    ret["supports_multi_instance"] = local_manifest.get("integration", {}).get("multi_instance", False)
    ret["supports_config_panel"] = os.path.exists(
        os.path.join(setting_path, "config_panel.toml")
    )

    ret["permissions"] = permissions
    ret["label"] = permissions.get(app + ".main", {}).get("label")

    if not ret["label"]:
        logger.warning(f"Failed to get label for app {app} ?")
        ret["label"] = local_manifest["name"]
    return ret


def _app_upgradable(app_infos):

    # Determine upgradability

    app_in_catalog = app_infos.get("from_catalog")
    installed_version = version.parse(app_infos.get("version", "0~ynh0"))
    version_in_catalog = version.parse(
        app_infos.get("from_catalog", {}).get("manifest", {}).get("version", "0~ynh0")
    )

    if not app_in_catalog:
        return "url_required"

    # Do not advertise upgrades for bad-quality apps
    level = app_in_catalog.get("level", -1)
    if (
        not (isinstance(level, int) and level >= 5)
        or app_in_catalog.get("state") != "working"
    ):
        return "bad_quality"

    # If the app uses the standard version scheme, use it to determine
    # upgradability
    if "~ynh" in str(installed_version) and "~ynh" in str(version_in_catalog):
        if installed_version < version_in_catalog:
            return "yes"
        else:
            return "no"

    # Legacy stuff for app with old / non-standard version numbers...

    # In case there is neither update_time nor install_time, we assume the app can/has to be upgraded
    if not app_infos["from_catalog"].get("lastUpdate") or not app_infos[
        "from_catalog"
    ].get("git"):
        return "url_required"

    settings = app_infos["settings"]
    local_update_time = settings.get("update_time", settings.get("install_time", 0))
    if app_infos["from_catalog"]["lastUpdate"] > local_update_time:
        return "yes"
    else:
        return "no"


def app_map(app=None, raw=False, user=None):
    """
    Returns a map of url <-> app id such as :

    {
       "domain.tld/foo": "foo__2",
       "domain.tld/mail: "rainloop",
       "other.tld/": "bar",
       "sub.other.tld/pwet": "pwet",
    }

    When using "raw", the structure changes to :

    {
        "domain.tld": {
            "/foo": {"label": "App foo", "id": "foo__2"},
            "/mail": {"label": "Rainloop", "id: "rainloop"},
        },
        "other.tld": {
            "/": {"label": "Bar", "id": "bar"},
        },
        "sub.other.tld": {
            "/pwet": {"label": "Pwet", "id": "pwet"}
        }
    }
    """

    from yunohost.permission import user_permission_list

    apps = []
    result = {}

    if app is not None:
        if not _is_installed(app):
            raise YunohostValidationError(
                "app_not_installed", app=app, all_apps=_get_all_installed_apps_id()
            )
        apps = [
            app,
        ]
    else:
        apps = _installed_apps()

    permissions = user_permission_list(full=True, absolute_urls=True, apps=apps)[
        "permissions"
    ]
    for app_id in apps:
        app_settings = _get_app_settings(app_id)
        if not app_settings:
            continue
        if "domain" not in app_settings:
            continue
        if "path" not in app_settings:
            # we assume that an app that doesn't have a path doesn't have an HTTP api
            continue
        # This 'no_sso' settings sound redundant to not having $path defined ....
        # At least from what I can see, all apps using it don't have a path defined ...
        if (
            "no_sso" in app_settings
        ):  # I don't think we need to check for the value here
            continue
        # Users must at least have access to the main permission to have access to extra permissions
        if user:
            if not app_id + ".main" in permissions:
                logger.warning(
                    f"Uhoh, no main permission was found for app {app_id} ... sounds like an app was only partially removed due to another bug :/"
                )
                continue
            main_perm = permissions[app_id + ".main"]
            if user not in main_perm["corresponding_users"]:
                continue

        this_app_perms = {
            p: i
            for p, i in permissions.items()
            if p.startswith(app_id + ".") and (i["url"] or i["additional_urls"])
        }

        for perm_name, perm_info in this_app_perms.items():
            # If we're building the map for a specific user, check the user
            # actually is allowed for this specific perm
            if user and user not in perm_info["corresponding_users"]:
                continue

            perm_label = perm_info["label"]
            perm_all_urls = (
                []
                + ([perm_info["url"]] if perm_info["url"] else [])
                + perm_info["additional_urls"]
            )

            for url in perm_all_urls:

                # Here, we decide to completely ignore regex-type urls ...
                # Because :
                # - displaying them in regular "yunohost app map" output creates
                # a pretty big mess when there are multiple regexes for the same
                # app ? (c.f. for example lufi)
                # - it doesn't really make sense when checking app conflicts to
                # compare regexes ? (Or it could in some cases but ugh ?)
                #
                if url.startswith("re:"):
                    continue

                if not raw:
                    result[url] = perm_label
                else:
                    if "/" in url:
                        perm_domain, perm_path = url.split("/", 1)
                        perm_path = "/" + perm_path
                    else:
                        perm_domain = url
                        perm_path = "/"
                    if perm_domain not in result:
                        result[perm_domain] = {}
                    result[perm_domain][perm_path] = {"label": perm_label, "id": app_id}

    return result


@is_unit_operation()
def app_change_url(operation_logger, app, domain, path):
    """
    Modify the URL at which an application is installed.

    Keyword argument:
        app -- Taget app instance name
        domain -- New app domain on which the application will be moved
        path -- New path at which the application will be move

    """
    from yunohost.hook import hook_exec, hook_callback
    from yunohost.service import service_reload_or_restart

    installed = _is_installed(app)
    if not installed:
        raise YunohostValidationError(
            "app_not_installed", app=app, all_apps=_get_all_installed_apps_id()
        )

    if not os.path.exists(
        os.path.join(APPS_SETTING_PATH, app, "scripts", "change_url")
    ):
        raise YunohostValidationError("app_change_url_no_script", app_name=app)

    old_domain = app_setting(app, "domain")
    old_path = app_setting(app, "path")

    # Normalize path and domain format

    domain = DomainQuestion.normalize(domain)
    old_domain = DomainQuestion.normalize(old_domain)
    path = PathQuestion.normalize(path)
    old_path = PathQuestion.normalize(old_path)

    if (domain, path) == (old_domain, old_path):
        raise YunohostValidationError(
            "app_change_url_identical_domains", domain=domain, path=path
        )

    app_setting_path = os.path.join(APPS_SETTING_PATH, app)
    path_requirement = _guess_webapp_path_requirement(app_setting_path)
    _validate_webpath_requirement(
        {"domain": domain, "path": path}, path_requirement, ignore_app=app
    )

    tmp_workdir_for_app = _make_tmp_workdir_for_app(app=app)

    # Prepare env. var. to pass to script
    env_dict = _make_environment_for_app_script(app, workdir=tmp_workdir_for_app, action="change_url")
    env_dict["YNH_APP_OLD_DOMAIN"] = old_domain
    env_dict["YNH_APP_OLD_PATH"] = old_path
    env_dict["YNH_APP_NEW_DOMAIN"] = domain
    env_dict["YNH_APP_NEW_PATH"] = path

    if domain != old_domain:
        operation_logger.related_to.append(("domain", old_domain))
    operation_logger.extra.update({"env": env_dict})
    operation_logger.start()

    change_url_script = os.path.join(tmp_workdir_for_app, "scripts/change_url")

    # Execute App change_url script
    ret = hook_exec(change_url_script, env=env_dict)[0]
    if ret != 0:
        msg = f"Failed to change '{app}' url."
        logger.error(msg)
        operation_logger.error(msg)

        # restore values modified by app_checkurl
        # see begining of the function
        app_setting(app, "domain", value=old_domain)
        app_setting(app, "path", value=old_path)
        return
    shutil.rmtree(tmp_workdir_for_app)

    # this should idealy be done in the change_url script but let's avoid common mistakes
    app_setting(app, "domain", value=domain)
    app_setting(app, "path", value=path)

    app_ssowatconf()

    service_reload_or_restart("nginx")

    logger.success(m18n.n("app_change_url_success", app=app, domain=domain, path=path))

    hook_callback("post_app_change_url", env=env_dict)


def app_upgrade(app=[], url=None, file=None, force=False, no_safety_backup=False):
    """
    Upgrade app

    Keyword argument:
        file -- Folder or tarball for upgrade
        app -- App(s) to upgrade (default all)
        url -- Git url to fetch for upgrade
        no_safety_backup -- Disable the safety backup during upgrade

    """
    from yunohost.hook import (
        hook_add,
        hook_remove,
        hook_callback,
        hook_exec_with_script_debug_if_failure,
    )
    from yunohost.permission import permission_sync_to_user
    from yunohost.regenconf import manually_modified_files
    from yunohost.utils.legacy import _patch_legacy_php_versions, _patch_legacy_helpers
    from yunohost.backup import backup_list, backup_create, backup_delete, backup_restore

    apps = app
    # Check if disk space available
    if free_space_in_directory("/") <= 512 * 1000 * 1000:
        raise YunohostValidationError("disk_space_not_sufficient_update")
    # If no app is specified, upgrade all apps
    if not apps:
        # FIXME : not sure what's supposed to happen if there is a url and a file but no apps...
        if not url and not file:
            apps = _installed_apps()
    elif not isinstance(app, list):
        apps = [app]

    # Remove possible duplicates
    apps = [app_ for i, app_ in enumerate(apps) if app_ not in apps[:i]]

    # Abort if any of those app is in fact not installed..
    for app_ in apps:
        _assert_is_installed(app_)

    if len(apps) == 0:
        raise YunohostValidationError("apps_already_up_to_date")
    if len(apps) > 1:
        logger.info(m18n.n("app_upgrade_several_apps", apps=", ".join(apps)))

    for number, app_instance_name in enumerate(apps):
        logger.info(m18n.n("app_upgrade_app_name", app=app_instance_name))

        app_dict = app_info(app_instance_name, full=True)

        if file and isinstance(file, dict):
            # We use this dirty hack to test chained upgrades in unit/functional tests
            new_app_src = file[app_instance_name]
        elif file:
            new_app_src = file
        elif url:
            new_app_src = url
        elif app_dict["upgradable"] == "url_required":
            logger.warning(m18n.n("custom_app_url_required", app=app_instance_name))
            continue
        elif app_dict["upgradable"] == "yes" or force:
            new_app_src = app_dict["manifest"]["id"]
        else:
            logger.success(m18n.n("app_already_up_to_date", app=app_instance_name))
            continue

        manifest, extracted_app_folder = _extract_app(new_app_src)

        # Manage upgrade type and avoid any upgrade if there is nothing to do
        upgrade_type = "UNKNOWN"
        # Get current_version and new version
        app_new_version = version.parse(manifest.get("version", "?"))
        app_current_version = version.parse(app_dict.get("version", "?"))
        if "~ynh" in str(app_current_version) and "~ynh" in str(app_new_version):
            if app_current_version >= app_new_version and not force:
                # In case of upgrade from file or custom repository
                # No new version available
                logger.success(m18n.n("app_already_up_to_date", app=app_instance_name))
                # Save update time
                now = int(time.time())
                app_setting(app_instance_name, "update_time", now)
                app_setting(
                    app_instance_name,
                    "current_revision",
                    manifest.get("remote", {}).get("revision", "?"),
                )
                continue
            elif app_current_version > app_new_version:
                upgrade_type = "DOWNGRADE_FORCED"
            elif app_current_version == app_new_version:
                upgrade_type = "UPGRADE_FORCED"
            else:
                app_current_version_upstream, app_current_version_pkg = str(
                    app_current_version
                ).split("~ynh")
                app_new_version_upstream, app_new_version_pkg = str(
                    app_new_version
                ).split("~ynh")
                if app_current_version_upstream == app_new_version_upstream:
                    upgrade_type = "UPGRADE_PACKAGE"
                elif app_current_version_pkg == app_new_version_pkg:
                    upgrade_type = "UPGRADE_APP"
                else:
                    upgrade_type = "UPGRADE_FULL"

        # Check requirements
        _check_manifest_requirements(manifest, action="upgrade")

        if manifest["packaging_format"] >= 2:
            if no_safety_backup:
                # FIXME: i18n
                logger.warning("Skipping the creation of a backup prior to the upgrade.")
            else:
                # FIXME: i18n
                logger.info("Creating a safety backup prior to the upgrade")

                # Switch between pre-upgrade1 or pre-upgrade2
                safety_backup_name = f"{app_instance_name}-pre-upgrade1"
                other_safety_backup_name = f"{app_instance_name}-pre-upgrade2"
                if safety_backup_name in backup_list()["archives"]:
                    safety_backup_name = f"{app_instance_name}-pre-upgrade2"
                    other_safety_backup_name = f"{app_instance_name}-pre-upgrade1"

                backup_create(name=safety_backup_name, apps=[app_instance_name])

                if safety_backup_name in backup_list()["archives"]:
                    # if the backup suceeded, delete old safety backup to save space
                    if other_safety_backup_name in backup_list()["archives"]:
                        backup_delete(other_safety_backup_name)
                else:
                    # Is this needed ? Shouldn't backup_create report an expcetion if backup failed ?
                    raise YunohostError("Uhoh the safety backup failed ?! Aborting the upgrade process.", raw_msg=True)

        _assert_system_is_sane_for_app(manifest, "pre")

        # We'll check that the app didn't brutally edit some system configuration
        manually_modified_files_before_install = manually_modified_files()

        app_setting_path = os.path.join(APPS_SETTING_PATH, app_instance_name)

        # Attempt to patch legacy helpers ...
        _patch_legacy_helpers(extracted_app_folder)

        # Apply dirty patch to make php5 apps compatible with php7
        _patch_legacy_php_versions(extracted_app_folder)

        # Prepare env. var. to pass to script
        env_dict = _make_environment_for_app_script(
            app_instance_name, workdir=extracted_app_folder, action="upgrade"
        )
        env_dict["YNH_APP_UPGRADE_TYPE"] = upgrade_type
        env_dict["YNH_APP_MANIFEST_VERSION"] = str(app_new_version)
        env_dict["YNH_APP_CURRENT_VERSION"] = str(app_current_version)
        if manifest["packaging_format"] < 2:
            env_dict["NO_BACKUP_UPGRADE"] = "1" if no_safety_backup else "0"

        # Start register change on system
        related_to = [("app", app_instance_name)]
        operation_logger = OperationLogger("app_upgrade", related_to, env=env_dict)
        operation_logger.start()

        if manifest["packaging_format"] >= 2:
            from yunohost.utils.resources import AppResourceManager
            try:
                AppResourceManager(app_instance_name, wanted=manifest, current=app_dict["manifest"]).apply(rollback_if_failure=True)
            except Exception:
                # FIXME : improve error handling ....
                raise

        # Execute the app upgrade script
        upgrade_failed = True
        try:
            (
                upgrade_failed,
                failure_message_with_debug_instructions,
            ) = hook_exec_with_script_debug_if_failure(
                extracted_app_folder + "/scripts/upgrade",
                env=env_dict,
                operation_logger=operation_logger,
                error_message_if_script_failed=m18n.n("app_upgrade_script_failed"),
                error_message_if_failed=lambda e: m18n.n(
                    "app_upgrade_failed", app=app_instance_name, error=e
                ),
            )
        finally:

            # If upgrade failed, try to restore the safety backup
            if upgrade_failed and manifest["packaging_format"] >= 2 and not no_safety_backup:
                logger.warning("Upgrade failed ... attempting to restore the satefy backup (Yunohost first need to remove the app for this) ...")

                app_remove(app_instance_name)
                backup_restore(name=safety_backup_name, apps=[app_instance_name], force=True)
                if not _is_installed(app_instance_name):
                    logger.error("Uhoh ... Yunohost failed to restore the app to the way it was before the failed upgrade :|")

            # Whatever happened (install success or failure) we check if it broke the system
            # and warn the user about it
            try:
                broke_the_system = False
                _assert_system_is_sane_for_app(manifest, "post")
            except Exception as e:
                broke_the_system = True
                logger.error(
                    m18n.n("app_upgrade_failed", app=app_instance_name, error=str(e))
                )
                failure_message_with_debug_instructions = operation_logger.error(str(e))

            # We'll check that the app didn't brutally edit some system configuration
            manually_modified_files_after_install = manually_modified_files()
            manually_modified_files_by_app = set(
                manually_modified_files_after_install
            ) - set(manually_modified_files_before_install)
            if manually_modified_files_by_app:
                logger.error(
                    "Packagers /!\\ This app manually modified some system configuration files! This should not happen! If you need to do so, you should implement a proper conf_regen hook. Those configuration were affected:\n    - "
                    + "\n     -".join(manually_modified_files_by_app)
                )

            # If upgrade failed or broke the system,
            # raise an error and interrupt all other pending upgrades
            if upgrade_failed or broke_the_system:

                # display this if there are remaining apps
                if apps[number + 1 :]:
                    not_upgraded_apps = apps[number:]
                    logger.error(
                        m18n.n(
                            "app_not_upgraded",
                            failed_app=app_instance_name,
                            apps=", ".join(not_upgraded_apps),
                        )
                    )

                raise YunohostError(
                    failure_message_with_debug_instructions, raw_msg=True
                )

            # Otherwise we're good and keep going !
            now = int(time.time())
            app_setting(app_instance_name, "update_time", now)
            app_setting(
                app_instance_name,
                "current_revision",
                manifest.get("remote", {}).get("revision", "?"),
            )

            # Clean hooks and add new ones
            hook_remove(app_instance_name)
            if "hooks" in os.listdir(extracted_app_folder):
                for hook in os.listdir(extracted_app_folder + "/hooks"):
                    hook_add(app_instance_name, extracted_app_folder + "/hooks/" + hook)

            # Replace scripts and manifest and conf (if exists)
            # Move scripts and manifest to the right place
            for file_to_copy in APP_FILES_TO_COPY:
                rm(f"{app_setting_path}/{file_to_copy}", recursive=True, force=True)
                if os.path.exists(os.path.join(extracted_app_folder, file_to_copy)):
                    cp(
                        f"{extracted_app_folder}/{file_to_copy}",
                        f"{app_setting_path}/{file_to_copy}",
                        recursive=True,
                    )

            # Clean and set permissions
            shutil.rmtree(extracted_app_folder)
            chmod(app_setting_path, 0o600)
            chmod(f"{app_setting_path}/settings.yml", 0o400)
            chown(app_setting_path, "root", recursive=True)

            # So much win
            logger.success(m18n.n("app_upgraded", app=app_instance_name))

            hook_callback("post_app_upgrade", env=env_dict)
            operation_logger.success()

    permission_sync_to_user()

    logger.success(m18n.n("upgrade_complete"))


def app_manifest(app):

    manifest, extracted_app_folder = _extract_app(app)

    shutil.rmtree(extracted_app_folder)

    raw_questions = manifest.get("arguments", {}).get("install", [])
    manifest["arguments"]["install"] = hydrate_questions_with_choices(raw_questions)

    return manifest


def _confirm_app_install(app, force=False):

    # Ignore if there's nothing for confirm (good quality app), if --force is used
    # or if request on the API (confirm already implemented on the API side)
    if force or Moulinette.interface.type == "api":
        return

    quality = _app_quality(app)
    if quality == "success":
        return

    # i18n: confirm_app_install_warning
    # i18n: confirm_app_install_danger
    # i18n: confirm_app_install_thirdparty

    if quality in ["danger", "thirdparty"]:
        answer = Moulinette.prompt(
            m18n.n("confirm_app_install_" + quality, answers="Yes, I understand"),
            color="red",
        )
        if answer != "Yes, I understand":
            raise YunohostError("aborting")

    else:
        answer = Moulinette.prompt(
            m18n.n("confirm_app_install_" + quality, answers="Y/N"), color="yellow"
        )
        if answer.upper() != "Y":
            raise YunohostError("aborting")


@is_unit_operation()
def app_install(
    operation_logger,
    app,
    label=None,
    args=None,
    no_remove_on_failure=False,
    force=False,
):
    """
    Install apps

    Keyword argument:
        app -- Name, local path or git URL of the app to install
        label -- Custom name for the app
        args -- Serialize arguments for app installation
        no_remove_on_failure -- Debug option to avoid removing the app on a failed installation
        force -- Do not ask for confirmation when installing experimental / low-quality apps
    """

    from yunohost.hook import (
        hook_add,
        hook_remove,
        hook_callback,
        hook_exec,
        hook_exec_with_script_debug_if_failure,
    )
    from yunohost.log import OperationLogger
    from yunohost.permission import (
        user_permission_list,
        permission_create,
        permission_delete,
        permission_sync_to_user,
    )
    from yunohost.regenconf import manually_modified_files
    from yunohost.utils.legacy import _patch_legacy_php_versions, _patch_legacy_helpers

    # Check if disk space available
    if free_space_in_directory("/") <= 512 * 1000 * 1000:
        raise YunohostValidationError("disk_space_not_sufficient_install")

    _confirm_app_install(app, force)
    manifest, extracted_app_folder = _extract_app(app)
    packaging_format = manifest["packaging_format"]

    # Check ID
    if "id" not in manifest or "__" in manifest["id"] or "." in manifest["id"]:
        raise YunohostValidationError("app_id_invalid")

    app_id = manifest["id"]

    # Check requirements
    _check_manifest_requirements(manifest, action="install")
    _assert_system_is_sane_for_app(manifest, "pre")

    # Check if app can be forked
    instance_number = _next_instance_number_for_app(app_id)
    if instance_number > 1:
        # Change app_id to the forked app id
        app_instance_name = app_id + "__" + str(instance_number)
    else:
        app_instance_name = app_id

    app_setting_path = os.path.join(APPS_SETTING_PATH, app_instance_name)

    # Retrieve arguments list for install script
    raw_questions = manifest["install"]
    questions = ask_questions_and_parse_answers(raw_questions, prefilled_answers=args)
    args = {
        question.name: question.value
        for question in questions
        if question.value is not None
    }

    # Validate domain / path availability for webapps
    # (ideally this should be handled by the resource system for manifest v >= 2
    path_requirement = _guess_webapp_path_requirement(extracted_app_folder)
    _validate_webpath_requirement(args, path_requirement)

    if packaging_format < 2:
        # Attempt to patch legacy helpers ...
        _patch_legacy_helpers(extracted_app_folder)

    # Apply dirty patch to make php5 apps compatible with php7
    _patch_legacy_php_versions(extracted_app_folder)

    # We'll check that the app didn't brutally edit some system configuration
    manually_modified_files_before_install = manually_modified_files()

    operation_logger.related_to = [
        s for s in operation_logger.related_to if s[0] != "app"
    ]
    operation_logger.related_to.append(("app", app_id))
    operation_logger.start()

    logger.info(m18n.n("app_start_install", app=app_id))

    # Create app directory
    if os.path.exists(app_setting_path):
        shutil.rmtree(app_setting_path)
    os.makedirs(app_setting_path)

    # Set initial app settings
    app_settings = {
        "id": app_instance_name,
        "install_time": int(time.time()),
        "current_revision": manifest.get("remote", {}).get("revision", "?"),
    }

    # If packaging_format v2+, save all install questions as settings
    if packaging_format >= 2:
        for question in questions:

            # Except user-provider passwords
            if question.type == "password":
                continue

            app_settings[question.name] = question.value

    _set_app_settings(app_instance_name, app_settings)

    # Move scripts and manifest to the right place
    for file_to_copy in APP_FILES_TO_COPY:
        if os.path.exists(os.path.join(extracted_app_folder, file_to_copy)):
            cp(
                f"{extracted_app_folder}/{file_to_copy}",
                f"{app_setting_path}/{file_to_copy}",
                recursive=True,
            )

    if packaging_format >= 2:
        from yunohost.utils.resources import AppResourceManager
        try:
            AppResourceManager(app_instance_name, wanted=manifest, current={}).apply(rollback_if_failure=True)
        except Exception:
            # FIXME : improve error handling ....
            raise
    else:
        # Initialize the main permission for the app
        # The permission is initialized with no url associated, and with tile disabled
        # For web app, the root path of the app will be added as url and the tile
        # will be enabled during the app install. C.f. 'app_register_url()' below
        # or the webpath resource
        permission_create(
            app_instance_name + ".main",
            allowed=["all_users"],
            label=label if label else manifest["name"],
            show_tile=False,
            protected=False,
        )

    # Prepare env. var. to pass to script
    env_dict = _make_environment_for_app_script(
        app_instance_name, args=args, workdir=extracted_app_folder, action="install"
    )

    env_dict_for_logging = env_dict.copy()
    for question in questions:
        # Or should it be more generally question.redact ?
        if question.type == "password":
            del env_dict_for_logging[f"YNH_APP_ARG_{question.name.upper()}"]

    operation_logger.extra.update({"env": env_dict_for_logging})

    # Execute the app install script
    install_failed = True
    try:
        (
            install_failed,
            failure_message_with_debug_instructions,
        ) = hook_exec_with_script_debug_if_failure(
            os.path.join(extracted_app_folder, "scripts/install"),
            env=env_dict,
            operation_logger=operation_logger,
            error_message_if_script_failed=m18n.n("app_install_script_failed"),
            error_message_if_failed=lambda e: m18n.n(
                "app_install_failed", app=app_id, error=e
            ),
        )
    finally:
        # If success so far, validate that app didn't break important stuff
        if not install_failed:
            try:
                broke_the_system = False
                _assert_system_is_sane_for_app(manifest, "post")
            except Exception as e:
                broke_the_system = True
                logger.error(m18n.n("app_install_failed", app=app_id, error=str(e)))
                failure_message_with_debug_instructions = operation_logger.error(str(e))

        # We'll check that the app didn't brutally edit some system configuration
        manually_modified_files_after_install = manually_modified_files()
        manually_modified_files_by_app = set(
            manually_modified_files_after_install
        ) - set(manually_modified_files_before_install)
        if manually_modified_files_by_app:
            logger.error(
                "Packagers /!\\ This app manually modified some system configuration files! This should not happen! If you need to do so, you should implement a proper conf_regen hook. Those configuration were affected:\n    - "
                + "\n     -".join(manually_modified_files_by_app)
            )

        # If the install failed or broke the system, we remove it
        if install_failed or broke_the_system:

            # This option is meant for packagers to debug their apps more easily
            if no_remove_on_failure:
                raise YunohostError(
                    f"The installation of {app_id} failed, but was not cleaned up as requested by --no-remove-on-failure.",
                    raw_msg=True,
                )
            else:
                logger.warning(m18n.n("app_remove_after_failed_install"))

            # Setup environment for remove script
            env_dict_remove = _make_environment_for_app_script(
                app_instance_name, workdir=extracted_app_folder, action="remove"
            )

            # Execute remove script
            operation_logger_remove = OperationLogger(
                "remove_on_failed_install",
                [("app", app_instance_name)],
                env=env_dict_remove,
            )
            operation_logger_remove.start()

            # Try to remove the app
            try:
                remove_retcode = hook_exec(
                    os.path.join(extracted_app_folder, "scripts/remove"),
                    args=[app_instance_name],
                    env=env_dict_remove,
                )[0]

            # Here again, calling hook_exec could fail miserably, or get
            # manually interrupted (by mistake or because script was stuck)
            # In that case we still want to proceed with the rest of the
            # removal (permissions, /etc/yunohost/apps/{app} ...)
            except (KeyboardInterrupt, EOFError, Exception):
                remove_retcode = -1
                import traceback

                logger.error(
                    m18n.n("unexpected_error", error="\n" + traceback.format_exc())
                )

            if packaging_format >= 2:
                from yunohost.utils.resources import AppResourceManager
                try:
                    AppResourceManager(app_instance_name, wanted={}, current=manifest).apply(rollback_if_failure=False)
                except Exception:
                    # FIXME : improve error handling ....
                    raise
            else:
                # Remove all permission in LDAP
                for permission_name in user_permission_list()["permissions"].keys():
                    if permission_name.startswith(app_instance_name + "."):
                        permission_delete(permission_name, force=True, sync_perm=False)

            if remove_retcode != 0:
                msg = m18n.n("app_not_properly_removed", app=app_instance_name)
                logger.warning(msg)
                operation_logger_remove.error(msg)
            else:
                try:
                    _assert_system_is_sane_for_app(manifest, "post")
                except Exception as e:
                    operation_logger_remove.error(e)
                else:
                    operation_logger_remove.success()

            # Clean tmp folders
            shutil.rmtree(app_setting_path)
            shutil.rmtree(extracted_app_folder)

            permission_sync_to_user()

            raise YunohostError(failure_message_with_debug_instructions, raw_msg=True)

    # Clean hooks and add new ones
    hook_remove(app_instance_name)
    if "hooks" in os.listdir(extracted_app_folder):
        for file in os.listdir(extracted_app_folder + "/hooks"):
            hook_add(app_instance_name, extracted_app_folder + "/hooks/" + file)

    # Clean and set permissions
    shutil.rmtree(extracted_app_folder)
    chmod(app_setting_path, 0o600)
    chmod(f"{app_setting_path}/settings.yml", 0o400)
    chown(app_setting_path, "root", recursive=True)

    logger.success(m18n.n("installation_complete"))

    hook_callback("post_app_install", env=env_dict)


@is_unit_operation()
def app_remove(operation_logger, app, purge=False):
    """
    Remove app

    Keyword arguments:
        app -- App(s) to delete
        purge -- Remove with all app data

    """
    from yunohost.utils.legacy import _patch_legacy_php_versions, _patch_legacy_helpers
    from yunohost.hook import hook_exec, hook_remove, hook_callback
    from yunohost.permission import (
        user_permission_list,
        permission_delete,
        permission_sync_to_user,
    )
    from yunohost.domain import domain_list, domain_config_get, domain_config_set

    if not _is_installed(app):
        raise YunohostValidationError(
            "app_not_installed", app=app, all_apps=_get_all_installed_apps_id()
        )

    operation_logger.start()

    logger.info(m18n.n("app_start_remove", app=app))

    app_setting_path = os.path.join(APPS_SETTING_PATH, app)

    # Attempt to patch legacy helpers ...
    _patch_legacy_helpers(app_setting_path)

    # Apply dirty patch to make php5 apps compatible with php7 (e.g. the remove
    # script might date back from jessie install)
    _patch_legacy_php_versions(app_setting_path)

    manifest = _get_manifest_of_app(app_setting_path)
    tmp_workdir_for_app = _make_tmp_workdir_for_app(app=app)
    remove_script = f"{tmp_workdir_for_app}/scripts/remove"

    env_dict = {}
    env_dict = _make_environment_for_app_script(app, workdir=tmp_workdir_for_app, action="remove")
    env_dict["YNH_APP_PURGE"] = str(1 if purge else 0)

    operation_logger.extra.update({"env": env_dict})
    operation_logger.flush()

    try:
        ret = hook_exec(remove_script, env=env_dict)[0]
    # Here again, calling hook_exec could fail miserably, or get
    # manually interrupted (by mistake or because script was stuck)
    # In that case we still want to proceed with the rest of the
    # removal (permissions, /etc/yunohost/apps/{app} ...)
    except (KeyboardInterrupt, EOFError, Exception):
        ret = -1
        import traceback

        logger.error(m18n.n("unexpected_error", error="\n" + traceback.format_exc()))
    finally:
        shutil.rmtree(tmp_workdir_for_app)

    packaging_format = manifest["packaging_format"]
    if packaging_format >= 2:
        try:
            from yunohost.utils.resources import AppResourceManager
            AppResourceManager(app, wanted={}, current=manifest).apply(rollback_if_failure=False)
        except Exception:
            # FIXME : improve error handling ....
            raise
    else:
        # Remove all permission in LDAP
        for permission_name in user_permission_list(apps=[app])["permissions"].keys():
            permission_delete(permission_name, force=True, sync_perm=False)

    if os.path.exists(app_setting_path):
        shutil.rmtree(app_setting_path)

    hook_remove(app)

<<<<<<< HEAD
    if ret == 0:
        logger.success(m18n.n("app_removed", app=app))
        hook_callback("post_app_remove", env=env_dict)
    else:
        logger.warning(m18n.n("app_not_properly_removed", app=app))
=======
    for domain in domain_list()["domains"]:
        if domain_config_get(domain, "feature.app.default_app") == app:
            domain_config_set(domain, "feature.app.default_app", "_none")
>>>>>>> 83dfc059

    permission_sync_to_user()
    _assert_system_is_sane_for_app(manifest, "post")


@is_unit_operation()
def app_makedefault(operation_logger, app, domain=None, undo=False):
    """
    Redirect domain root to an app

    Keyword argument:
        app
        domain

    """
    from yunohost.domain import _assert_domain_exists, domain_config_set

    app_settings = _get_app_settings(app)
    app_domain = app_settings["domain"]

    if domain is None:
        domain = app_domain

    _assert_domain_exists(domain)

    operation_logger.related_to.append(("domain", domain))

    operation_logger.start()

    if undo:
        domain_config_set(domain, "feature.app.default_app", "_none")
    else:
        domain_config_set(domain, "feature.app.default_app", app)


def app_setting(app, key, value=None, delete=False):
    """
    Set or get an app setting value

    Keyword argument:
        value -- Value to set
        app -- App ID
        key -- Key to get/set
        delete -- Delete the key

    """
    app_settings = _get_app_settings(app) or {}

    #
    # Legacy permission setting management
    # (unprotected, protected, skipped_uri/regex)
    #

    is_legacy_permission_setting = any(
        key.startswith(word + "_") for word in ["unprotected", "protected", "skipped"]
    )

    if is_legacy_permission_setting:

        from yunohost.permission import (
            user_permission_list,
            user_permission_update,
            permission_create,
            permission_delete,
            permission_url,
        )

        permissions = user_permission_list(full=True, apps=[app])["permissions"]
        key_ = key.split("_")[0]
        permission_name = f"{app}.legacy_{key_}_uris"
        permission = permissions.get(permission_name)

        # GET
        if value is None and not delete:
            return (
                ",".join(permission.get("uris", []) + permission["additional_urls"])
                if permission
                else None
            )

        # DELETE
        if delete:
            # If 'is_public' setting still exists, we interpret this as
            # coming from a legacy app (because new apps shouldn't manage the
            # is_public state themselves anymore...)
            #
            # In that case, we interpret the request for "deleting
            # unprotected/skipped" setting as willing to make the app
            # private
            if (
                "is_public" in app_settings
                and "visitors" in permissions[app + ".main"]["allowed"]
            ):
                if key.startswith("unprotected_") or key.startswith("skipped_"):
                    user_permission_update(app + ".main", remove="visitors")

            if permission:
                permission_delete(permission_name)

        # SET
        else:

            urls = value
            # If the request is about the root of the app (/), ( = the vast majority of cases)
            # we interpret this as a change for the main permission
            # (i.e. allowing/disallowing visitors)
            if urls == "/":
                if key.startswith("unprotected_") or key.startswith("skipped_"):
                    permission_url(app + ".main", url="/", sync_perm=False)
                    user_permission_update(app + ".main", add="visitors")
                else:
                    user_permission_update(app + ".main", remove="visitors")
            else:

                urls = urls.split(",")
                if key.endswith("_regex"):
                    urls = ["re:" + url for url in urls]

                if permission:
                    # In case of new regex, save the urls, to add a new time in the additional_urls
                    # In case of new urls, we do the same thing but inversed
                    if key.endswith("_regex"):
                        # List of urls to save
                        current_urls_or_regex = [
                            url
                            for url in permission["additional_urls"]
                            if not url.startswith("re:")
                        ]
                    else:
                        # List of regex to save
                        current_urls_or_regex = [
                            url
                            for url in permission["additional_urls"]
                            if url.startswith("re:")
                        ]

                    new_urls = urls + current_urls_or_regex
                    # We need to clear urls because in the old setting the new setting override the old one and dont just add some urls
                    permission_url(permission_name, clear_urls=True, sync_perm=False)
                    permission_url(permission_name, add_url=new_urls)
                else:
                    from yunohost.utils.legacy import legacy_permission_label

                    # Let's create a "special" permission for the legacy settings
                    permission_create(
                        permission=permission_name,
                        # FIXME find a way to limit to only the user allowed to the main permission
                        allowed=["all_users"]
                        if key.startswith("protected_")
                        else ["all_users", "visitors"],
                        url=None,
                        additional_urls=urls,
                        auth_header=not key.startswith("skipped_"),
                        label=legacy_permission_label(app, key.split("_")[0]),
                        show_tile=False,
                        protected=True,
                    )

        return

    #
    # Regular setting management
    #

    # GET
    if value is None and not delete:
        return app_settings.get(key, None)

    # DELETE
    if delete:
        if key in app_settings:
            del app_settings[key]

    # SET
    else:
        if key in ["redirected_urls", "redirected_regex"]:
            value = yaml.safe_load(value)
        app_settings[key] = value

    _set_app_settings(app, app_settings)


def app_register_url(app, domain, path):
    """
    Book/register a web path for a given app

    Keyword argument:
        app -- App which will use the web path
        domain -- The domain on which the app should be registered (e.g. your.domain.tld)
        path -- The path to be registered (e.g. /coffee)
    """
    from yunohost.permission import (
        permission_url,
        user_permission_update,
        permission_sync_to_user,
    )

    domain = DomainQuestion.normalize(domain)
    path = PathQuestion.normalize(path)

    # We cannot change the url of an app already installed simply by changing
    # the settings...

    if _is_installed(app):
        settings = _get_app_settings(app)
        if "path" in settings.keys() and "domain" in settings.keys():
            raise YunohostValidationError("app_already_installed_cant_change_url")

    # Check the url is available
    _assert_no_conflicting_apps(domain, path, ignore_app=app)

    app_setting(app, "domain", value=domain)
    app_setting(app, "path", value=path)

    # Initially, the .main permission is created with no url at all associated
    # When the app register/books its web url, we also add the url '/'
    # (meaning the root of the app, domain.tld/path/)
    # and enable the tile to the SSO, and both of this should match 95% of apps
    # For more specific cases, the app is free to change / add urls or disable
    # the tile using the permission helpers.
    permission_url(app + ".main", url="/", sync_perm=False)
    user_permission_update(app + ".main", show_tile=True, sync_perm=False)
    permission_sync_to_user()


def app_ssowatconf():
    """
    Regenerate SSOwat configuration file


    """
    from yunohost.domain import domain_list, _get_maindomain, domain_config_get
    from yunohost.permission import user_permission_list

    main_domain = _get_maindomain()
    domains = domain_list()["domains"]
    all_permissions = user_permission_list(
        full=True, ignore_system_perms=True, absolute_urls=True
    )["permissions"]

    permissions = {
        "core_skipped": {
            "users": [],
            "label": "Core permissions - skipped",
            "show_tile": False,
            "auth_header": False,
            "public": True,
            "uris": [domain + "/yunohost/admin" for domain in domains]
            + [domain + "/yunohost/api" for domain in domains]
            + [
                "re:^[^/]*/%.well%-known/ynh%-diagnosis/.*$",
                "re:^[^/]*/%.well%-known/acme%-challenge/.*$",
                "re:^[^/]*/%.well%-known/autoconfig/mail/config%-v1%.1%.xml.*$",
            ],
        }
    }
    redirected_regex = {
        main_domain + r"/yunohost[\/]?$": "https://" + main_domain + "/yunohost/sso/"
    }
    redirected_urls = {}

    for app in _installed_apps():

        app_settings = read_yaml(APPS_SETTING_PATH + app + "/settings.yml")

        # Redirected
        redirected_urls.update(app_settings.get("redirected_urls", {}))
        redirected_regex.update(app_settings.get("redirected_regex", {}))

    from .utils.legacy import (
        translate_legacy_default_app_in_ssowant_conf_json_persistent,
    )

    translate_legacy_default_app_in_ssowant_conf_json_persistent()

    for domain in domains:
        default_app = domain_config_get(domain, "feature.app.default_app")
        if default_app != "_none" and _is_installed(default_app):
            app_settings = _get_app_settings(default_app)
            app_domain = app_settings["domain"]
            app_path = app_settings["path"]

            # Prevent infinite redirect loop...
            if domain + "/" != app_domain + app_path:
                redirected_urls[domain + "/"] = app_domain + app_path

    # New permission system
    for perm_name, perm_info in all_permissions.items():

        uris = (
            []
            + ([perm_info["url"]] if perm_info["url"] else [])
            + perm_info["additional_urls"]
        )

        # Ignore permissions for which there's no url defined
        if not uris:
            continue

        permissions[perm_name] = {
            "users": perm_info["corresponding_users"],
            "label": perm_info["label"],
            "show_tile": perm_info["show_tile"]
            and perm_info["url"]
            and (not perm_info["url"].startswith("re:")),
            "auth_header": perm_info["auth_header"],
            "public": "visitors" in perm_info["allowed"],
            "uris": uris,
        }

    conf_dict = {
        "portal_domain": main_domain,
        "portal_path": "/yunohost/sso/",
        "additional_headers": {
            "Auth-User": "uid",
            "Remote-User": "uid",
            "Name": "cn",
            "Email": "mail",
        },
        "domains": domains,
        "redirected_urls": redirected_urls,
        "redirected_regex": redirected_regex,
        "permissions": permissions,
    }

    write_to_json("/etc/ssowat/conf.json", conf_dict, sort_keys=True, indent=4)

    logger.debug(m18n.n("ssowat_conf_generated"))


def app_change_label(app, new_label):
    from yunohost.permission import user_permission_update

    installed = _is_installed(app)
    if not installed:
        raise YunohostValidationError(
            "app_not_installed", app=app, all_apps=_get_all_installed_apps_id()
        )
    logger.warning(m18n.n("app_label_deprecated"))
    user_permission_update(app + ".main", label=new_label)


# actions todo list:
# * docstring


def app_action_list(app):
    logger.warning(m18n.n("experimental_feature"))

    # this will take care of checking if the app is installed
    app_info_dict = app_info(app)

    return {
        "app": app,
        "app_name": app_info_dict["name"],
        "actions": _get_app_actions(app),
    }


@is_unit_operation()
def app_action_run(operation_logger, app, action, args=None):
    logger.warning(m18n.n("experimental_feature"))

    from yunohost.hook import hook_exec

    # will raise if action doesn't exist
    actions = app_action_list(app)["actions"]
    actions = {x["id"]: x for x in actions}

    if action not in actions:
        available_actions = (", ".join(actions.keys()),)
        raise YunohostValidationError(
            f"action '{action}' not available for app '{app}', available actions are: {available_actions}",
            raw_msg=True,
        )

    operation_logger.start()

    action_declaration = actions[action]

    # Retrieve arguments list for install script
    raw_questions = actions[action].get("arguments", {})
    questions = ask_questions_and_parse_answers(raw_questions, prefilled_answers=args)
    args = {
        question.name: question.value
        for question in questions
        if question.value is not None
    }

    tmp_workdir_for_app = _make_tmp_workdir_for_app(app=app)

    env_dict = _make_environment_for_app_script(
        app, args=args, args_prefix="ACTION_", workdir=tmp_workdir_for_app, action=action
    )

    _, action_script = tempfile.mkstemp(dir=tmp_workdir_for_app)

    with open(action_script, "w") as script:
        script.write(action_declaration["command"])

    if action_declaration.get("cwd"):
        cwd = action_declaration["cwd"].replace("$app", app)
    else:
        cwd = tmp_workdir_for_app

    try:
        retcode = hook_exec(
            action_script,
            env=env_dict,
            chdir=cwd,
            user=action_declaration.get("user", "root"),
        )[0]
    # Calling hook_exec could fail miserably, or get
    # manually interrupted (by mistake or because script was stuck)
    # In that case we still want to delete the tmp work dir
    except (KeyboardInterrupt, EOFError, Exception):
        retcode = -1
        import traceback

        logger.error(m18n.n("unexpected_error", error="\n" + traceback.format_exc()))
    finally:
        shutil.rmtree(tmp_workdir_for_app)

    if retcode not in action_declaration.get("accepted_return_codes", [0]):
        msg = f"Error while executing action '{action}' of app '{app}': return code {retcode}"
        operation_logger.error(msg)
        raise YunohostError(msg, raw_msg=True)

    operation_logger.success()
    return logger.success("Action successed!")


def app_config_get(app, key="", full=False, export=False):
    """
    Display an app configuration in classic, full or export mode
    """
    if full and export:
        raise YunohostValidationError(
            "You can't use --full and --export together.", raw_msg=True
        )

    if full:
        mode = "full"
    elif export:
        mode = "export"
    else:
        mode = "classic"

    config_ = AppConfigPanel(app)
    return config_.get(key, mode)


@is_unit_operation()
def app_config_set(
    operation_logger, app, key=None, value=None, args=None, args_file=None
):
    """
    Apply a new app configuration
    """

    config_ = AppConfigPanel(app)

    return config_.set(key, value, args, args_file, operation_logger=operation_logger)


class AppConfigPanel(ConfigPanel):
    entity_type = "app"
    save_path_tpl = os.path.join(APPS_SETTING_PATH, "{entity}/settings.yml")
    config_path_tpl = os.path.join(APPS_SETTING_PATH, "{entity}/config_panel.toml")

    def _load_current_values(self):
        self.values = self._call_config_script("show")

    def _apply(self):
        env = {key: str(value) for key, value in self.new_values.items()}
        return_content = self._call_config_script("apply", env=env)

        # If the script returned validation error
        # raise a ValidationError exception using
        # the first key
        if return_content:
            for key, message in return_content.get("validation_errors").items():
                raise YunohostValidationError(
                    "app_argument_invalid",
                    name=key,
                    error=message,
                )

    def _call_config_script(self, action, env=None):
        from yunohost.hook import hook_exec

        if env is None:
            env = {}

        # Add default config script if needed
        config_script = os.path.join(
            APPS_SETTING_PATH, self.entity, "scripts", "config"
        )
        if not os.path.exists(config_script):
            logger.debug("Adding a default config script")
            default_script = """#!/bin/bash
source /usr/share/yunohost/helpers
ynh_abort_if_errors
ynh_app_config_run $1
"""
            write_to_file(config_script, default_script)

        # Call config script to extract current values
        logger.debug(f"Calling '{action}' action from config script")
        app_id, app_instance_nb = _parse_app_instance_name(self.entity)
        settings = _get_app_settings(app_id)
        env.update(
            {
                "app_id": app_id,
                "app": self.entity,
                "app_instance_nb": str(app_instance_nb),
                "final_path": settings.get("final_path", ""),
                "YNH_APP_BASEDIR": os.path.join(APPS_SETTING_PATH, self.entity),
            }
        )

        ret, values = hook_exec(config_script, args=[action], env=env)
        if ret != 0:
            if action == "show":
                raise YunohostError("app_config_unable_to_read")
            else:
                raise YunohostError("app_config_unable_to_apply")
        return values


def _get_app_actions(app_id):
    "Get app config panel stored in json or in toml"
    actions_toml_path = os.path.join(APPS_SETTING_PATH, app_id, "actions.toml")
    actions_json_path = os.path.join(APPS_SETTING_PATH, app_id, "actions.json")

    # sample data to get an idea of what is going on
    # this toml extract:
    #

    # [restart_service]
    # name = "Restart service"
    # command = "echo pouet $YNH_ACTION_SERVICE"
    # user = "root"  # optional
    # cwd = "/" # optional
    # accepted_return_codes = [0, 1, 2, 3]  # optional
    # description.en = "a dummy stupid exemple or restarting a service"
    #
    #     [restart_service.arguments.service]
    #     type = "string",
    #     ask.en = "service to restart"
    #     example = "nginx"
    #
    # will be parsed into this:
    #
    # OrderedDict([(u'restart_service',
    #               OrderedDict([(u'name', u'Restart service'),
    #                            (u'command', u'echo pouet $YNH_ACTION_SERVICE'),
    #                            (u'user', u'root'),
    #                            (u'cwd', u'/'),
    #                            (u'accepted_return_codes', [0, 1, 2, 3]),
    #                            (u'description',
    #                             OrderedDict([(u'en',
    #                                           u'a dummy stupid exemple or restarting a service')])),
    #                            (u'arguments',
    #                             OrderedDict([(u'service',
    #                                           OrderedDict([(u'type', u'string'),
    #                                                        (u'ask',
    #                                                         OrderedDict([(u'en',
    #                                                                       u'service to restart')])),
    #                                                        (u'example',
    #                                                         u'nginx')]))]))])),
    #
    #
    # and needs to be converted into this:
    #
    # [{u'accepted_return_codes': [0, 1, 2, 3],
    #   u'arguments': [{u'ask': {u'en': u'service to restart'},
    #     u'example': u'nginx',
    #     u'name': u'service',
    #     u'type': u'string'}],
    #   u'command': u'echo pouet $YNH_ACTION_SERVICE',
    #   u'cwd': u'/',
    #   u'description': {u'en': u'a dummy stupid exemple or restarting a service'},
    #   u'id': u'restart_service',
    #   u'name': u'Restart service',
    #   u'user': u'root'}]

    if os.path.exists(actions_toml_path):
        toml_actions = toml.load(open(actions_toml_path, "r"), _dict=OrderedDict)

        # transform toml format into json format
        actions = []

        for key, value in toml_actions.items():
            action = dict(**value)
            action["id"] = key
            action["arguments"] = value.get("arguments", {})
            actions.append(action)

        return actions

    elif os.path.exists(actions_json_path):
        return json.load(open(actions_json_path))

    return None


def _get_app_settings(app_id):
    """
    Get settings of an installed app

    Keyword arguments:
        app_id -- The app id

    """
    if not _is_installed(app_id):
        raise YunohostValidationError(
            "app_not_installed", app=app_id, all_apps=_get_all_installed_apps_id()
        )
    try:
        with open(os.path.join(APPS_SETTING_PATH, app_id, "settings.yml")) as f:
            settings = yaml.safe_load(f)
        # If label contains unicode char, this may later trigger issues when building strings...
        # FIXME: this should be propagated to read_yaml so that this fix applies everywhere I think...
        settings = {k: v for k, v in settings.items()}

        # Stupid fix for legacy bullshit
        # In the past, some setups did not have proper normalization for app domain/path
        # Meaning some setups (as of January 2021) still have path=/foobar/ (with a trailing slash)
        # resulting in stupid issue unless apps using ynh_app_normalize_path_stuff
        # So we yolofix the settings if such an issue is found >_>
        # A simple call  to `yunohost app list` (which happens quite often) should be enough
        # to migrate all app settings ... so this can probably be removed once we're past Bullseye...
        if settings.get("path") != "/" and (
            settings.get("path", "").endswith("/")
            or not settings.get("path", "/").startswith("/")
        ):
            settings["path"] = "/" + settings["path"].strip("/")
            _set_app_settings(app_id, settings)

        if app_id == settings["id"]:
            return settings
    except (IOError, TypeError, KeyError):
        logger.error(m18n.n("app_not_correctly_installed", app=app_id))
    return {}


def _set_app_settings(app_id, settings):
    """
    Set settings of an app

    Keyword arguments:
        app_id -- The app id
        settings -- Dict with app settings

    """
    with open(os.path.join(APPS_SETTING_PATH, app_id, "settings.yml"), "w") as f:
        yaml.safe_dump(settings, f, default_flow_style=False)


def _get_manifest_of_app(path):
    "Get app manifest stored in json or in toml"

    # sample data to get an idea of what is going on
    # this toml extract:
    #
    # license = "free"
    # url = "https://example.com"
    # multi_instance = true
    # version = "1.0~ynh1"
    # packaging_format = 1
    # services = ["nginx", "php7.0-fpm", "mysql"]
    # id = "ynhexample"
    # name = "YunoHost example app"
    #
    # [requirements]
    # yunohost = ">= 3.5"
    #
    # [maintainer]
    # url = "http://example.com"
    # name = "John doe"
    # email = "john.doe@example.com"
    #
    # [description]
    # fr = "Exemple de package d'application pour YunoHost."
    # en = "Example package for YunoHost application."
    #
    # [arguments]
    #     [arguments.install.domain]
    #     type = "domain"
    #     example = "example.com"
    #         [arguments.install.domain.ask]
    #         fr = "Choisissez un nom de domaine pour ynhexample"
    #         en = "Choose a domain name for ynhexample"
    #
    # will be parsed into this:
    #
    # OrderedDict([(u'license', u'free'),
    #              (u'url', u'https://example.com'),
    #              (u'multi_instance', True),
    #              (u'version', u'1.0~ynh1'),
    #              (u'packaging_format', 1),
    #              (u'services', [u'nginx', u'php7.0-fpm', u'mysql']),
    #              (u'id', u'ynhexample'),
    #              (u'name', u'YunoHost example app'),
    #              (u'requirements', OrderedDict([(u'yunohost', u'>= 3.5')])),
    #              (u'maintainer',
    #               OrderedDict([(u'url', u'http://example.com'),
    #                            (u'name', u'John doe'),
    #                            (u'email', u'john.doe@example.com')])),
    #              (u'description',
    #               OrderedDict([(u'fr',
    #                             u"Exemple de package d'application pour YunoHost."),
    #                            (u'en',
    #                             u'Example package for YunoHost application.')])),
    #              (u'arguments',
    #               OrderedDict([(u'install',
    #                             OrderedDict([(u'domain',
    #                                           OrderedDict([(u'type', u'domain'),
    #                                                        (u'example',
    #                                                         u'example.com'),
    #                                                        (u'ask',
    #                                                         OrderedDict([(u'fr',
    #                                                                       u'Choisissez un nom de domaine pour ynhexample'),
    #                                                                      (u'en',
    #                                                                       u'Choose a domain name for ynhexample')]))])),
    #
    # and needs to be converted into this:
    #
    # {
    #     "name": "YunoHost example app",
    #     "id": "ynhexample",
    #     "packaging_format": 1,
    #     "description": {
    #     ¦   "en": "Example package for YunoHost application.",
    #     ¦   "fr": "Exemple de package d’application pour YunoHost."
    #     },
    #     "version": "1.0~ynh1",
    #     "url": "https://example.com",
    #     "license": "free",
    #     "maintainer": {
    #     ¦   "name": "John doe",
    #     ¦   "email": "john.doe@example.com",
    #     ¦   "url": "http://example.com"
    #     },
    #     "requirements": {
    #     ¦   "yunohost": ">= 3.5"
    #     },
    #     "multi_instance": true,
    #     "services": [
    #     ¦   "nginx",
    #     ¦   "php7.0-fpm",
    #     ¦   "mysql"
    #     ],
    #     "arguments": {
    #     ¦   "install" : [
    #     ¦   ¦   {
    #     ¦   ¦   ¦   "name": "domain",
    #     ¦   ¦   ¦   "type": "domain",
    #     ¦   ¦   ¦   "ask": {
    #     ¦   ¦   ¦   ¦   "en": "Choose a domain name for ynhexample",
    #     ¦   ¦   ¦   ¦   "fr": "Choisissez un nom de domaine pour ynhexample"
    #     ¦   ¦   ¦   },
    #     ¦   ¦   ¦   "example": "example.com"
    #     ¦   ¦   },

    if os.path.exists(os.path.join(path, "manifest.toml")):
        manifest = read_toml(os.path.join(path, "manifest.toml"))
    elif os.path.exists(os.path.join(path, "manifest.json")):
        manifest = read_json(os.path.join(path, "manifest.json"))
    else:
        raise YunohostError(
            f"There doesn't seem to be any manifest file in {path} ... It looks like an app was not correctly installed/removed.",
            raw_msg=True,
        )

    manifest["packaging_format"] = float(str(manifest.get("packaging_format", "")).strip() or "0")

    if manifest["packaging_format"] < 2:
        manifest = _convert_v1_manifest_to_v2(manifest)

    manifest["install"] = _set_default_ask_questions(manifest.get("install", {}))
    return manifest


def _convert_v1_manifest_to_v2(manifest):

    manifest = copy.deepcopy(manifest)

    if "upstream" not in manifest:
        manifest["upstream"] = {}

    if "license" in manifest and "license" not in manifest["upstream"]:
        manifest["upstream"]["license"] = manifest["license"]

    if "url" in manifest and "website" not in manifest["upstream"]:
        manifest["upstream"]["website"] = manifest["url"]

    manifest["integration"] = {
        "yunohost": manifest.get("requirements", {}).get("yunohost", "").replace(">", "").replace("=", "").replace(" ", ""),
        "architectures": "all",
        "multi_instance": manifest.get("multi_instance", False),
        "ldap": "?",
        "sso": "?",
        "disk": "50M",
        "ram": {"build": "50M", "runtime": "10M"}
    }

    maintainer = manifest.get("maintainer", {}).get("name")
    manifest["maintainers"] = [maintainer] if maintainer else []

    install_questions = manifest["arguments"]["install"]
    manifest["install"] = {}
    for question in install_questions:
        name = question.pop("name")
        if "ask" in question and name in ["domain", "path", "admin", "is_public", "password"]:
            question.pop("ask")
        if question.get("example") and question.get("type") in ["domain", "path", "user", "boolean", "password"]:
            question.pop("example")

        manifest["install"][name] = question

    manifest["resources"] = {
        "system_user": {},
        "install_dir": {
            "alias": "final_path"
        }
    }

    keys_to_keep = ["packaging_format", "id", "name", "description", "version", "maintainers", "upstream", "integration", "install", "resources"]

    keys_to_del = [key for key in manifest.keys() if key not in keys_to_keep]
    for key in keys_to_del:
        del manifest[key]

    return manifest


def _set_default_ask_questions(questions, script_name="install"):

    # arguments is something like
    # { "domain":
    #       {
    #         "type": "domain",
    #         ....
    #       },
    #    "path": {
    #         "type": "path",
    #         ...
    #       },
    #       ...
    # }

    # We set a default for any question with these matching (type, name)
    #                           type       namei
    # N.B. : this is only for install script ... should be reworked for other
    # scripts if we supports args for other scripts in the future...
    questions_with_default = [
        ("domain", "domain"),  # i18n: app_manifest_install_ask_domain
        ("path", "path"),  # i18n: app_manifest_install_ask_path
        ("password", "password"),  # i18n: app_manifest_install_ask_password
        ("user", "admin"),  # i18n: app_manifest_install_ask_admin
        ("boolean", "is_public"),  # i18n: app_manifest_install_ask_is_public
    ]

    for question_name, question in questions.items():
        question["name"] = question_name

        # If this question corresponds to a question with default ask message...
        if any(
            (question.get("type"), question["name"]) == question_with_default
            for question_with_default in questions_with_default
        ):
            # The key is for example "app_manifest_install_ask_domain"
            question["ask"] = m18n.n(f"app_manifest_{script_name}_ask_{question['name']}")

            # Also it in fact doesn't make sense for any of those questions to have an example value nor a default value...
            if question.get("type") in ["domain", "user", "password"]:
                if "example" in question:
                    del question["example"]
                if "default" in question:
                    del question["default"]

    return questions


def _is_app_repo_url(string: str) -> bool:

    string = string.strip()

    # Dummy test for ssh-based stuff ... should probably be improved somehow
    if "@" in string:
        return True

    return bool(APP_REPO_URL.match(string))


def _app_quality(src: str) -> str:
    """
    app may in fact be an app name, an url, or a path
    """

    raw_app_catalog = _load_apps_catalog()["apps"]
    if src in raw_app_catalog or _is_app_repo_url(src):

        # If we got an app name directly (e.g. just "wordpress"), we gonna test this name
        if src in raw_app_catalog:
            app_name_to_test = src
        # If we got an url like "https://github.com/foo/bar_ynh, we want to
        # extract "bar" and test if we know this app
        elif ("http://" in src) or ("https://" in src):
            app_name_to_test = src.strip("/").split("/")[-1].replace("_ynh", "")
        else:
            # FIXME : watdo if '@' in app ?
            return "thirdparty"

        if app_name_to_test in raw_app_catalog:

            state = raw_app_catalog[app_name_to_test].get("state", "notworking")
            level = raw_app_catalog[app_name_to_test].get("level", None)
            if state in ["working", "validated"]:
                if isinstance(level, int) and level >= 5:
                    return "success"
                elif isinstance(level, int) and level > 0:
                    return "warning"
            return "danger"
        else:
            return "thirdparty"

    elif os.path.exists(src):
        return "thirdparty"
    else:
        if "http://" in src or "https://" in src:
            logger.error(
                f"{src} is not a valid app url: app url are expected to look like https://domain.tld/path/to/repo_ynh"
            )
        raise YunohostValidationError("app_unknown")


def _extract_app(src: str) -> Tuple[Dict, str]:
    """
    src may be an app name, an url, or a path
    """

    raw_app_catalog = _load_apps_catalog()["apps"]

    # App is an appname in the catalog
    if src in raw_app_catalog:
        if "git" not in raw_app_catalog[src]:
            raise YunohostValidationError("app_unsupported_remote_type")

        app_info = raw_app_catalog[src]
        url = app_info["git"]["url"]
        branch = app_info["git"]["branch"]
        revision = str(app_info["git"]["revision"])
        return _extract_app_from_gitrepo(url, branch, revision, app_info)
    # App is a git repo url
    elif _is_app_repo_url(src):
        url = src.strip().strip("/")
        branch = "master"
        revision = "HEAD"
        # gitlab urls may look like 'https://domain/org/group/repo/-/tree/testing'
        # compated to github urls looking like 'https://domain/org/repo/tree/testing'
        if "/-/" in url:
            url = url.replace("/-/", "/")
        if "/tree/" in url:
            url, branch = url.split("/tree/", 1)
        return _extract_app_from_gitrepo(url, branch, revision, {})
    # App is a local folder
    elif os.path.exists(src):
        return _extract_app_from_folder(src)
    else:
        if "http://" in src or "https://" in src:
            logger.error(
                f"{src} is not a valid app url: app url are expected to look like https://domain.tld/path/to/repo_ynh"
            )
        raise YunohostValidationError("app_unknown")


def _extract_app_from_folder(path: str) -> Tuple[Dict, str]:
    """
    Unzip / untar / copy application tarball or directory to a tmp work directory

    Keyword arguments:
        path -- Path of the tarball or directory
    """
    logger.debug(m18n.n("extracting"))

    path = os.path.abspath(path)

    extracted_app_folder = _make_tmp_workdir_for_app()

    if os.path.isdir(path):
        shutil.rmtree(extracted_app_folder)
        if path[-1] != "/":
            path = path + "/"
        cp(path, extracted_app_folder, recursive=True)
    else:
        try:
            shutil.unpack_archive(path, extracted_app_folder)
        except Exception:
            raise YunohostError("app_extraction_failed")

    try:
        if len(os.listdir(extracted_app_folder)) == 1:
            for folder in os.listdir(extracted_app_folder):
                extracted_app_folder = extracted_app_folder + "/" + folder
    except IOError:
        raise YunohostError("app_install_files_invalid")

    manifest = _get_manifest_of_app(extracted_app_folder)
    manifest["lastUpdate"] = int(time.time())

    logger.debug(m18n.n("done"))

    manifest["remote"] = {"type": "file", "path": path}
    return manifest, extracted_app_folder


def _extract_app_from_gitrepo(
    url: str, branch: str, revision: str, app_info: Dict = {}
) -> Tuple[Dict, str]:

    logger.debug(m18n.n("downloading"))

    extracted_app_folder = _make_tmp_workdir_for_app()

    # Download only this commit
    try:
        # We don't use git clone because, git clone can't download
        # a specific revision only
        ref = branch if revision == "HEAD" else revision
        run_commands([["git", "init", extracted_app_folder]], shell=False)
        run_commands(
            [
                ["git", "remote", "add", "origin", url],
                ["git", "fetch", "--depth=1", "origin", ref],
                ["git", "reset", "--hard", "FETCH_HEAD"],
            ],
            cwd=extracted_app_folder,
            shell=False,
        )
    except subprocess.CalledProcessError:
        raise YunohostError("app_sources_fetch_failed")
    else:
        logger.debug(m18n.n("done"))

    manifest = _get_manifest_of_app(extracted_app_folder)

    # Store remote repository info into the returned manifest
    manifest["remote"] = {"type": "git", "url": url, "branch": branch}
    if revision == "HEAD":
        try:
            # Get git last commit hash
            cmd = f"git ls-remote --exit-code {url} {branch} | awk '{{print $1}}'"
            manifest["remote"]["revision"] = check_output(cmd)
        except Exception as e:
            logger.warning(f"cannot get last commit hash because: {e}")
    else:
        manifest["remote"]["revision"] = revision
        manifest["lastUpdate"] = app_info.get("lastUpdate")

    return manifest, extracted_app_folder


#
# ############################### #
#        Small utilities          #
# ############################### #
#


def _is_installed(app: str) -> bool:
    """
    Check if application is installed

    Keyword arguments:
        app -- id of App to check

    Returns:
        Boolean

    """
    return os.path.isdir(APPS_SETTING_PATH + app)


def _assert_is_installed(app: str) -> None:
    if not _is_installed(app):
        raise YunohostValidationError(
            "app_not_installed", app=app, all_apps=_get_all_installed_apps_id()
        )


def _installed_apps() -> List[str]:
    return os.listdir(APPS_SETTING_PATH)


def _get_all_installed_apps_id():
    """
    Return something like:
       ' * app1
         * app2
         * ...'
    """

    all_apps_ids = sorted(_installed_apps())

    all_apps_ids_formatted = "\n * ".join(all_apps_ids)
    all_apps_ids_formatted = "\n * " + all_apps_ids_formatted

    return all_apps_ids_formatted


def _check_manifest_requirements(manifest: Dict, action: str):
    """Check if required packages are met from the manifest"""

    if manifest["packaging_format"] not in [1, 2]:
        raise YunohostValidationError("app_packaging_format_not_supported")

    app_id = manifest["id"]

    logger.debug(m18n.n("app_requirements_checking", app=app_id))

    # Yunohost version requirement

    yunohost_requirement = version.parse(manifest["integration"]["yunohost"] or "4.3")
    yunohost_installed_version = version.parse(get_ynh_package_version("yunohost")["version"])
    if yunohost_requirement > yunohost_installed_version:
        # FIXME : i18n
        raise YunohostValidationError(f"This app requires Yunohost >= {yunohost_requirement} but current installed version is {yunohost_installed_version}")

    # Architectures
    arch_requirement = manifest["integration"]["architectures"]
    if arch_requirement != "all":
        arch = system_arch()
        if arch not in arch_requirement:
            # FIXME: i18n
            raise YunohostValidationError(f"This app can only be installed on architectures {', '.join(arch_requirement)} but your server architecture is {arch}")

    # Multi-instance
    if action == "install" and manifest["integration"]["multi_instance"] == False:
        apps = _installed_apps()
        sibling_apps = [a for a in apps if a == app_id or a.startswith(f"{app_id}__")]
        if len(sibling_apps) > 0:
            raise YunohostValidationError("app_already_installed", app=app_id)

    # Disk
    if action == "install":
        disk_requirement = manifest["integration"]["disk"]

        if free_space_in_directory("/") <= human_to_binary(disk_requirement) \
        or free_space_in_directory("/var") <= human_to_binary(disk_requirement):
            # FIXME : i18m
            raise YunohostValidationError(f"This app requires {disk_requirement} free space.")

    # Ram for build
    ram_build_requirement = manifest["integration"]["ram"]["build"]
    # Is "include_swap" really useful ? We should probably decide wether to always include it or not instead
    ram_include_swap = manifest["integration"]["ram"].get("include_swap", False)

    ram, swap = ram_available()
    if ram_include_swap:
        ram += swap

    if ram < human_to_binary(ram_build_requirement):
        # FIXME : i18n
        ram_human = binary_to_human(ram)
        raise YunohostValidationError(f"This app requires {ram_build_requirement} RAM to install/upgrade but only {ram_human} is available right now.")


def _guess_webapp_path_requirement(app_folder: str) -> str:

    # If there's only one "domain" and "path", validate that domain/path
    # is an available url and normalize the path.

    manifest = _get_manifest_of_app(app_folder)
    raw_questions = manifest["install"]

    domain_questions = [
        question for question in raw_questions.values() if question.get("type") == "domain"
    ]
    path_questions = [
        question for question in raw_questions.values() if question.get("type") == "path"
    ]

    if len(domain_questions) == 0 and len(path_questions) == 0:
        return ""
    if len(domain_questions) == 1 and len(path_questions) == 1:
        return "domain_and_path"
    if len(domain_questions) == 1 and len(path_questions) == 0:
        # This is likely to be a full-domain app...

        # Confirm that this is a full-domain app This should cover most cases
        # ...  though anyway the proper solution is to implement some mechanism
        # in the manifest for app to declare that they require a full domain
        # (among other thing) so that we can dynamically check/display this
        # requirement on the webadmin form and not miserably fail at submit time

        # Full-domain apps typically declare something like path_url="/" or path=/
        # and use ynh_webpath_register or yunohost_app_checkurl inside the install script
        install_script_content = read_file(os.path.join(app_folder, "scripts/install"))

        if re.search(
            r"\npath(_url)?=[\"']?/[\"']?", install_script_content
        ) and re.search(r"ynh_webpath_register", install_script_content):
            return "full_domain"

    return "?"


def _validate_webpath_requirement(
    args: Dict[str, Any], path_requirement: str, ignore_app=None
) -> None:

    domain = args.get("domain")
    path = args.get("path")

    if path_requirement == "domain_and_path":
        _assert_no_conflicting_apps(domain, path, ignore_app=ignore_app)

    elif path_requirement == "full_domain":
        _assert_no_conflicting_apps(
            domain, "/", full_domain=True, ignore_app=ignore_app
        )


def _get_conflicting_apps(domain, path, ignore_app=None):
    """
    Return a list of all conflicting apps with a domain/path (it can be empty)

    Keyword argument:
        domain -- The domain for the web path (e.g. your.domain.tld)
        path -- The path to check (e.g. /coffee)
        ignore_app -- An optional app id to ignore (c.f. the change_url usecase)
    """

    from yunohost.domain import _assert_domain_exists

    domain = DomainQuestion.normalize(domain)
    path = PathQuestion.normalize(path)

    # Abort if domain is unknown
    _assert_domain_exists(domain)

    # Fetch apps map
    apps_map = app_map(raw=True)

    # Loop through all apps to check if path is taken by one of them
    conflicts = []
    if domain in apps_map:
        # Loop through apps
        for p, a in apps_map[domain].items():
            if a["id"] == ignore_app:
                continue
            if path == p:
                conflicts.append((p, a["id"], a["label"]))
            # We also don't want conflicts with other apps starting with
            # same name
            elif path.startswith(p) or p.startswith(path):
                conflicts.append((p, a["id"], a["label"]))

    return conflicts


def _assert_no_conflicting_apps(domain, path, ignore_app=None, full_domain=False):

    conflicts = _get_conflicting_apps(domain, path, ignore_app)

    if conflicts:
        apps = []
        for path, app_id, app_label in conflicts:
            apps.append(f" * {domain}{path} → {app_label} ({app_id})")

        if full_domain:
            raise YunohostValidationError("app_full_domain_unavailable", domain=domain)
        else:
            raise YunohostValidationError(
                "app_location_unavailable", apps="\n".join(apps)
            )


def _make_environment_for_app_script(
    app,
    args={},
    args_prefix="APP_ARG_",
    workdir=None,
    action=None
):

    app_setting_path = os.path.join(APPS_SETTING_PATH, app)

    manifest = _get_manifest_of_app(app_setting_path)
    app_id, app_instance_nb = _parse_app_instance_name(app)

    env_dict = {
        "YNH_APP_ID": app_id,
        "YNH_APP_INSTANCE_NAME": app,
        "YNH_APP_INSTANCE_NUMBER": str(app_instance_nb),
        "YNH_APP_MANIFEST_VERSION": manifest.get("version", "?"),
        "YNH_APP_PACKAGING_FORMAT": str(manifest["packaging_format"]),
        "YNH_ARCH": system_arch(),
    }

    if workdir:
        env_dict["YNH_APP_BASEDIR"] = workdir

    if action:
        env_dict["YNH_APP_ACTION"] = action

    for arg_name, arg_value in args.items():
        arg_name_upper = arg_name.upper()
        env_dict[f"YNH_{args_prefix}{arg_name_upper}"] = str(arg_value)

    # If packaging format v2, load all settings
    if manifest["packaging_format"] >= 2:
        env_dict["app"] = app
        for setting_name, setting_value in _get_app_settings(app).items():

            # Ignore special internal settings like checksum__
            # (not a huge deal to load them but idk...)
            if setting_name.startswith("checksum__"):
                continue

            env_dict[setting_name] = str(setting_value)

        # Special weird case for backward compatibility...
        # 'path' was loaded into 'path_url' .....
        if 'path' in env_dict:
            env_dict["path_url"] = env_dict["path"]

    return env_dict


def _parse_app_instance_name(app_instance_name: str) -> Tuple[str, int]:
    """
    Parse a Yunohost app instance name and extracts the original appid
    and the application instance number

    'yolo'      -> ('yolo', 1)
    'yolo1'     -> ('yolo1', 1)
    'yolo__0'   -> ('yolo__0', 1)
    'yolo__1'   -> ('yolo', 1)
    'yolo__23'  -> ('yolo', 23)
    'yolo__42__72'    -> ('yolo__42', 72)
    'yolo__23qdqsd'   -> ('yolo__23qdqsd', 1)
    'yolo__23qdqsd56' -> ('yolo__23qdqsd56', 1)
    """
    match = re_app_instance_name.match(app_instance_name)
    assert match, f"Could not parse app instance name : {app_instance_name}"
    appid = match.groupdict().get("appid")
    app_instance_nb_ = match.groupdict().get("appinstancenb") or "1"
    if not appid:
        raise Exception(f"Could not parse app instance name : {app_instance_name}")
    if not str(app_instance_nb_).isdigit():
        raise Exception(f"Could not parse app instance name : {app_instance_name}")
    else:
        app_instance_nb = int(str(app_instance_nb_))

    return (appid, app_instance_nb)


def _next_instance_number_for_app(app):

    # Get list of sibling apps, such as {app}, {app}__2, {app}__4
    apps = _installed_apps()
    sibling_app_ids = [a for a in apps if a == app or a.startswith(f"{app}__")]

    # Find the list of ids, such as [1, 2, 4]
    sibling_ids = [_parse_app_instance_name(a)[1] for a in sibling_app_ids]

    # Find the first 'i' that's not in the sibling_ids list already
    i = 1
    while True:
        if i not in sibling_ids:
            return i
        else:
            i += 1


def _make_tmp_workdir_for_app(app=None):

    # Create parent dir if it doesn't exists yet
    if not os.path.exists(APP_TMP_WORKDIRS):
        os.makedirs(APP_TMP_WORKDIRS)

    now = int(time.time())

    # Cleanup old dirs (if any)
    for dir_ in os.listdir(APP_TMP_WORKDIRS):
        path = os.path.join(APP_TMP_WORKDIRS, dir_)
        # We only delete folders older than an arbitary 12 hours
        # This is to cover the stupid case of upgrades
        # Where many app will call 'yunohost backup create'
        # from the upgrade script itself,
        # which will also call this function while the upgrade
        # script itself is running in one of those dir...
        # It could be that there are other edge cases
        # such as app-install-during-app-install
        if os.stat(path).st_mtime < now - 12 * 3600:
            shutil.rmtree(path)
    tmpdir = tempfile.mkdtemp(prefix="app_", dir=APP_TMP_WORKDIRS)

    # Copy existing app scripts, conf, ... if an app arg was provided
    if app:
        os.system(f"cp -a {APPS_SETTING_PATH}/{app}/* {tmpdir}")

    return tmpdir


def unstable_apps():

    output = []
    deprecated_apps = ["mailman"]

    for infos in app_list(full=True)["apps"]:

        if (
            not infos.get("from_catalog")
            or infos.get("from_catalog").get("state")
            in [
                "inprogress",
                "notworking",
            ]
            or infos["id"] in deprecated_apps
        ):
            output.append(infos["id"])

    return output


def _assert_system_is_sane_for_app(manifest, when):

    from yunohost.service import service_status

    logger.debug("Checking that required services are up and running...")

    services = manifest.get("services", [])

    # Some apps use php-fpm, php5-fpm or php7.x-fpm which is now php7.4-fpm
    def replace_alias(service):
        if service in ["php-fpm", "php5-fpm", "php7.0-fpm", "php7.3-fpm"]:
            return "php7.4-fpm"
        else:
            return service

    services = [replace_alias(s) for s in services]

    # We only check those, mostly to ignore "custom" services
    # (added by apps) and because those are the most popular
    # services
    service_filter = ["nginx", "php7.4-fpm", "mysql", "postfix"]
    services = [str(s) for s in services if s in service_filter]

    if "nginx" not in services:
        services = ["nginx"] + services
    if "fail2ban" not in services:
        services.append("fail2ban")

    # Wait if a service is reloading
    test_nb = 0

    while test_nb < 16:
        if not any(s for s in services if service_status(s)["status"] == "reloading"):
            break
        time.sleep(0.5)
        test_nb += 1

    # List services currently down and raise an exception if any are found
    services_status = {s: service_status(s) for s in services}
    faulty_services = [
        f"{s} ({status['status']})"
        for s, status in services_status.items()
        if status["status"] != "running"
    ]

    if faulty_services:
        if when == "pre":
            raise YunohostValidationError(
                "app_action_cannot_be_ran_because_required_services_down",
                services=", ".join(faulty_services),
            )
        elif when == "post":
            raise YunohostError(
                "app_action_broke_system", services=", ".join(faulty_services)
            )

    if dpkg_is_broken():
        if when == "pre":
            raise YunohostValidationError("dpkg_is_broken")
        elif when == "post":
            raise YunohostError("this_action_broke_dpkg")
<|MERGE_RESOLUTION|>--- conflicted
+++ resolved
@@ -1143,17 +1143,15 @@
 
     hook_remove(app)
 
-<<<<<<< HEAD
+    for domain in domain_list()["domains"]:
+        if domain_config_get(domain, "feature.app.default_app") == app:
+            domain_config_set(domain, "feature.app.default_app", "_none")
+
     if ret == 0:
         logger.success(m18n.n("app_removed", app=app))
         hook_callback("post_app_remove", env=env_dict)
     else:
         logger.warning(m18n.n("app_not_properly_removed", app=app))
-=======
-    for domain in domain_list()["domains"]:
-        if domain_config_get(domain, "feature.app.default_app") == app:
-            domain_config_set(domain, "feature.app.default_app", "_none")
->>>>>>> 83dfc059
 
     permission_sync_to_user()
     _assert_system_is_sane_for_app(manifest, "post")
