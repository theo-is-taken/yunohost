--- conflicted
+++ resolved
@@ -2428,11 +2428,7 @@
             json.dump(appslist_lists, f)
     except Exception as e:
         raise YunohostError("Error while writing list of appslist %s: %s" %
-<<<<<<< HEAD
-                            (APPSLISTS_JSON, str(e)), __raw_msg__=True)
-=======
-                              (APPSLISTS_JSON, str(e)), raw_msg=True)
->>>>>>> 9106ee29
+                            (APPSLISTS_JSON, str(e)), raw_msg=True)
 
 
 def _register_new_appslist(url, name):
