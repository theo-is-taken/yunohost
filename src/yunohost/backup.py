# -*- coding: utf-8 -*-

""" License

    Copyright (C) 2013 YunoHost

    This program is free software; you can redistribute it and/or modify
    it under the terms of the GNU Affero General Public License as published
    by the Free Software Foundation, either version 3 of the License, or
    (at your option) any later version.

    This program is distributed in the hope that it will be useful,
    but WITHOUT ANY WARRANTY; without even the implied warranty of
    MERCHANTABILITY or FITNESS FOR A PARTICULAR PURPOSE.  See the
    GNU Affero General Public License for more details.

    You should have received a copy of the GNU Affero General Public License
    along with this program; if not, see http://www.gnu.org/licenses

"""

""" yunohost_backup.py

    Manage backups
"""
import os
import json
import time
import tarfile
import shutil
import subprocess
import csv
import tempfile
from datetime import datetime
from glob import glob
from collections import OrderedDict
from functools import reduce
from packaging import version

from moulinette import Moulinette, m18n
from moulinette.utils import filesystem
from moulinette.core import MoulinetteError
from moulinette.utils.log import getActionLogger
from moulinette.utils.filesystem import read_file, mkdir, write_to_yaml, read_yaml
from moulinette.utils.process import check_output

import yunohost.domain
from yunohost.app import (
    app_info,
    _is_installed,
    _make_environment_for_app_script,
    _patch_legacy_helpers,
    _patch_legacy_php_versions,
    _patch_legacy_php_versions_in_settings,
    LEGACY_PHP_VERSION_REPLACEMENTS,
    _make_tmp_workdir_for_app,
)
from yunohost.hook import (
    hook_list,
    hook_info,
    hook_callback,
    hook_exec,
    hook_exec_with_script_debug_if_failure,
    CUSTOM_HOOK_FOLDER,
)
from yunohost.tools import (
    tools_postinstall,
    _tools_migrations_run_after_system_restore,
    _tools_migrations_run_before_app_restore,
)
from yunohost.regenconf import regen_conf
<<<<<<< HEAD
from yunohost.log import OperationLogger
from yunohost.repository import BackupRepository
from functools import reduce

BACKUP_PATH = '/home/yunohost.backup'
ARCHIVES_PATH = '%s/archives' % BACKUP_PATH
=======
from yunohost.log import OperationLogger, is_unit_operation
from yunohost.utils.error import YunohostError, YunohostValidationError
from yunohost.utils.packages import ynh_packages_version
from yunohost.utils.filesystem import free_space_in_directory
from yunohost.settings import settings_get

BACKUP_PATH = "/home/yunohost.backup"
ARCHIVES_PATH = "%s/archives" % BACKUP_PATH
>>>>>>> 8a82fe03
APP_MARGIN_SPACE_SIZE = 100  # In MB
CONF_MARGIN_SPACE_SIZE = 10  # IN MB
POSTINSTALL_ESTIMATE_SPACE_SIZE = 5  # In MB
MB_ALLOWED_TO_ORGANIZE = 10
logger = getActionLogger("yunohost.backup")


class BackupRestoreTargetsManager(object):

    """
    BackupRestoreTargetsManager manage the targets
    in BackupManager and RestoreManager
    """

    def __init__(self):
        self.targets = {}
        self.results = {"system": {}, "apps": {}}

    def set_result(self, category, element, value):
        """
        Change (or initialize) the current status/result of a given target.

        Args:
            category -- The category of the target

            element  -- The target for which to change the status/result

            value    -- The new status/result, among "Unknown", "Success",
                     "Warning", "Error" and "Skipped"
        """

        levels = ["Unknown", "Success", "Warning", "Error", "Skipped"]

        assert value in levels

        if element not in self.results[category].keys():
            self.results[category][element] = value
        else:
            currentValue = self.results[category][element]
            if levels.index(currentValue) > levels.index(value):
                return
            else:
                self.results[category][element] = value

    def set_wanted(
        self,
        category,
        wanted_targets,
        available_targets,
        error_if_wanted_target_is_unavailable,
    ):
        """
        Define and validate targets to be backuped or to be restored (list of
        system parts, apps..). The wanted targets are compared and filtered
        with respect to the available targets. If a wanted targets is not
        available, a call to "error_if_wanted_target_is_unavailable" is made.

        Args:
        category       -- The category (apps or system) for which to set the
                          targets ;

        wanted_targets -- List of targets which are wanted by the user. Can be
                          "None" or [], corresponding to "No targets" or "All
                          targets" ;

        available_targets -- List of targets which are really available ;

        error_if_wanted_target_is_unavailable
                          -- Callback for targets which are not available.
        """

        # If no targets wanted, set as empty list
        if wanted_targets is None:
            self.targets[category] = []

        # If all targets wanted, use all available targets
        elif wanted_targets == []:
            self.targets[category] = available_targets

        # If the user manually specified which targets to backup, we need to
        # validate that each target is actually available
        else:
            self.targets[category] = [
                part for part in wanted_targets if part in available_targets
            ]

            # Display an error for each target asked by the user but which is
            # unknown
            unavailable_targets = [
                part for part in wanted_targets if part not in available_targets
            ]

            for target in unavailable_targets:
                self.set_result(category, target, "Skipped")
                error_if_wanted_target_is_unavailable(target)

        # For target with no result yet (like 'Skipped'), set it as unknown
        if self.targets[category] is not None:
            for target in self.targets[category]:
                self.set_result(category, target, "Unknown")

        return self.list(category, exclude=["Skipped"])

    def list(self, category, include=None, exclude=None):
        """
        List targets in a given category.

        The list is filtered with a whitelist (include) or blacklist (exclude)
        with respect to the current 'result' of the target.
        """

        assert (include and isinstance(include, list) and not exclude) or (
            exclude and isinstance(exclude, list) and not include
        )

        if include:
            return [
                target
                for target in self.targets[category]
                if self.results[category][target] in include
            ]

        if exclude:
            return [
                target
                for target in self.targets[category]
                if self.results[category][target] not in exclude
            ]


class BackupManager:

    """
    This class collect files to backup in a list and apply one or several
    backup method on it.

    The list contains dict with source and dest properties. The goal of this csv
    is to list all directories and files which need to be backup in this
    archive.  The `source` property is the path of the source (dir or file).
    The `dest` property is the path where it could be placed in the archive.

    The list is filled by app backup scripts and system/user backup hooks.
    Files located in the work_dir are automatically added.

    With this list, "backup methods" are able to apply their backup strategy on
    data listed in it.  It's possible to tar each path (tar methods), to mount
    each dir into the work_dir, to copy each files (copy method) or to call a
    custom method (via a custom script).

    Note: some future backups methods (like borg) are not able to specify a
    different place than the original path. That's why the ynh_restore_file
    helpers use primarily the SOURCE_PATH as argument.

    Public properties:
        info (getter)
        work_dir (getter) # FIXME currently it's not a getter
        is_tmp_work_dir (getter)
        paths_to_backup (getter) # FIXME not a getter and list is not protected
        name (getter) # FIXME currently it's not a getter
        size (getter) # FIXME currently it's not a getter

    Public methods:
        add(self, method)
        set_system_targets(self, system_parts=[])
        set_apps_targets(self, apps=[])
        collect_files(self)
        backup(self)

    Usage:
        backup_manager = BackupManager(name="mybackup", description="bkp things")

        # Add backup method to apply
        backup_manager.add('copy', output_directory='/mnt/local_fs')
        backup_manager.add('tar', output_directory='/mnt/remote_fs')

        # Define targets to be backuped
        backup_manager.set_system_targets(["data"])
        backup_manager.set_apps_targets(["wordpress"])

        # Collect files to backup from targets
        backup_manager.collect_files()

        # Apply backup methods
        backup_manager.backup()
    """

    def __init__(self, name=None, description="", methods=[], work_dir=None):
        """
        BackupManager constructor

        Args:
        name        -- (string) The name of this backup (without spaces). If
                        None, the name will be generated (default: None)

        description -- (string) A description for this future backup archive
                        (default: '')

        work_dir    -- (None|string) A path where prepare the archive. If None,
                        temporary work_dir will be created (default: None)
        """
        self.description = description or ""
        self.created_at = int(time.time())
        self.apps_return = {}
        self.system_return = {}
        self.paths_to_backup = []
        self.size_details = {"system": {}, "apps": {}}
        self.targets = BackupRestoreTargetsManager()

        # Define backup name if needed
        if not name:
            name = self._define_backup_name()
        self.name = name

        # Define working directory if needed and initialize it
        self.work_dir = work_dir
        if self.work_dir is None:
            self.work_dir = os.path.join(BACKUP_PATH, "tmp", name)
        self._init_work_dir()

        # Initialize backup methods
        self.methods = [
            BackupMethod.create(method, self, repo=work_dir) for method in methods
        ]

    #
    # Misc helpers                                                          #
    #

    @property
    def info(self):
        """(Getter) Dict containing info about the archive being created"""
        return {
            "description": self.description,
            "created_at": self.created_at,
            "size": self.size,
            "size_details": self.size_details,
            "apps": self.apps_return,
            "system": self.system_return,
            "from_yunohost_version": ynh_packages_version()["yunohost"]["version"],
        }

    @property
    def is_tmp_work_dir(self):
        """(Getter) Return true if the working directory is temporary and should
        be clean at the end of the backup"""
        return self.work_dir == os.path.join(BACKUP_PATH, "tmp", self.name)

    def __repr__(self):
        return json.dumps(self.info)

    def _define_backup_name(self):
        """Define backup name

        Return:
            (string) A backup name created from current date 'YYMMDD-HHMMSS'
        """
        # FIXME: case where this name already exist
        return time.strftime("%Y%m%d-%H%M%S", time.gmtime())

    def _init_work_dir(self):
        """Initialize preparation directory

        Ensure the working directory exists and is empty
        """

        # FIXME replace isdir by exists ? manage better the case where the path
        # exists
        if not os.path.isdir(self.work_dir):
            filesystem.mkdir(self.work_dir, 0o750, parents=True, uid="admin")
        elif self.is_tmp_work_dir:

            logger.debug(
                "temporary directory for backup '%s' already exists... attempting to clean it",
                self.work_dir,
            )

            # Try to recursively unmount stuff (from a previously failed backup ?)
            if not _recursive_umount(self.work_dir):
                raise YunohostValidationError("backup_output_directory_not_empty")
            else:
                # If umount succeeded, remove the directory (we checked that
                # we're in /home/yunohost.backup/tmp so that should be okay...
                # c.f. method clean() which also does this)
                filesystem.rm(self.work_dir, recursive=True, force=True)
                filesystem.mkdir(self.work_dir, 0o750, parents=True, uid="admin")

    #
    # Backup target management                                              #
    #

    def set_system_targets(self, system_parts=[]):
        """
        Define and validate targetted apps to be backuped

        Args:
            system_parts -- (list) list of system parts which should be backuped.
                            If empty list, all system will be backuped. If None,
                            no system parts will be backuped.
        """

        def unknown_error(part):
            logger.error(m18n.n("backup_hook_unknown", hook=part))

        self.targets.set_wanted(
            "system", system_parts, hook_list("backup")["hooks"], unknown_error
        )

    def set_apps_targets(self, apps=[]):
        """
        Define and validate targetted apps to be backuped

        Args:
        apps -- (list) list of apps which should be backuped. If given an empty
                list, all apps will be backuped. If given None, no apps will be
                backuped.
        """

        def unknown_error(app):
            logger.error(m18n.n("unbackup_app", app=app))

        target_list = self.targets.set_wanted(
            "apps", apps, os.listdir("/etc/yunohost/apps"), unknown_error
        )

        # Additionnaly, we need to check that each targetted app has a
        # backup and restore scripts

        for app in target_list:
            app_script_folder = "/etc/yunohost/apps/%s/scripts" % app
            backup_script_path = os.path.join(app_script_folder, "backup")
            restore_script_path = os.path.join(app_script_folder, "restore")

            if not os.path.isfile(backup_script_path):
                logger.warning(m18n.n("backup_with_no_backup_script_for_app", app=app))
                self.targets.set_result("apps", app, "Skipped")

            elif not os.path.isfile(restore_script_path):
                logger.warning(m18n.n("backup_with_no_restore_script_for_app", app=app))
                self.targets.set_result("apps", app, "Warning")

    #
    # Management of files to backup / "The CSV"                             #
    #

    def _import_to_list_to_backup(self, tmp_csv):
        """
        Commit collected path from system hooks or app scripts

        Args:
        tmp_csv -- (string) Path to a temporary csv file with source and
                   destinations column to add to the list of paths to backup
        """
        _call_for_each_path(self, BackupManager._add_to_list_to_backup, tmp_csv)

    def _add_to_list_to_backup(self, source, dest=None):
        """
        Mark file or directory to backup

        This method add source/dest couple to the "paths_to_backup" list.

        Args:
        source -- (string) Source path to backup

        dest   -- (string) Destination path in the archive. If it ends by a
                  slash the basename of the source path will be added. If None,
                  the source path will be used, so source files will be set up
                  at the same place and with same name than on the system.
                  (default: None)

        Usage:
        self._add_to_list_to_backup('/var/www/wordpress', 'sources')
        # => "wordpress" dir will be move and rename as "sources"

        self._add_to_list_to_backup('/var/www/wordpress', 'sources/')
        # => "wordpress" dir will be put inside "sources/" and won't be renamed

        """
        if dest is None:
            dest = source
            source = os.path.join(self.work_dir, source)
        if dest.endswith("/"):
            dest = os.path.join(dest, os.path.basename(source))
        self.paths_to_backup.append({"source": source, "dest": dest})

    def _write_csv(self):
        """
        Write the backup list into a CSV

        The goal of this csv is to list all directories and files which need to
        be backup in this archive.  For the moment, this CSV contains 2 columns.
        The first column `source` is the path of the source (dir or file).  The
        second `dest` is the path where it could be placed in the archive.

        This CSV is filled by app backup scripts and system/user hooks.
        Files in the work_dir are automatically added.

        With this CSV, "backup methods" are able to apply their backup strategy
        on data listed in it.  It's possible to tar each path (tar methods), to
        mount each dir into the work_dir, to copy each files (copy methods) or
        a custom method (via a custom script).

        Note: some future backups methods (like borg) are not able to specify a
        different place than the original path. That's why the ynh_restore_file
        helpers use primarily the SOURCE_PATH as argument.

        Error:
        backup_csv_creation_failed -- Raised if the CSV couldn't be created
        backup_csv_addition_failed -- Raised if we can't write in the CSV
        """
        self.csv_path = os.path.join(self.work_dir, "backup.csv")
        try:
            self.csv_file = open(self.csv_path, "a")
            self.fieldnames = ["source", "dest"]
            self.csv = csv.DictWriter(
                self.csv_file, fieldnames=self.fieldnames, quoting=csv.QUOTE_ALL
            )
        except (IOError, OSError, csv.Error):
            logger.error(m18n.n("backup_csv_creation_failed"))

        for row in self.paths_to_backup:
            try:
                self.csv.writerow(row)
            except csv.Error:
                logger.error(m18n.n("backup_csv_addition_failed"))
        self.csv_file.close()

    #
    # File collection from system parts and apps                            #
    #

    def collect_files(self):
        """
        Collect all files to backup, write its into a CSV and create a
        info.json file

        Files to backup are listed by system parts backup hooks and by backup
        app scripts that have been defined with the set_targets() method.

        Some files or directories inside the working directory are added by
        default:

        info.json  -- info about the archive
        backup.csv -- a list of paths to backup
        apps/      -- some apps generate here temporary files to backup (like
                      database dump)
        conf/      -- system configuration backup scripts could generate here
                      temporary files to backup
        data/      -- system data backup scripts could generate here temporary
                      files to backup
        hooks/     -- restore scripts associated to system backup scripts are
                      copied here
        """

        self._collect_system_files()
        self._collect_apps_files()

        # Check if something has been saved ('success' or 'warning')
        successfull_apps = self.targets.list("apps", include=["Success", "Warning"])
        successfull_system = self.targets.list("system", include=["Success", "Warning"])

        if not successfull_apps and not successfull_system:
            filesystem.rm(self.work_dir, True, True)
            raise YunohostError("backup_nothings_done")

        # Add unlisted files from backup tmp dir
        self._add_to_list_to_backup("backup.csv")
        self._add_to_list_to_backup("info.json")
        for app in self.apps_return.keys():
            self._add_to_list_to_backup(f"apps/{app}")
        if os.path.isdir(os.path.join(self.work_dir, "conf")):
            self._add_to_list_to_backup("conf")
        if os.path.isdir(os.path.join(self.work_dir, "data")):
            self._add_to_list_to_backup("data")

        # Write CSV file
        self._write_csv()

        # Calculate total size
        self._compute_backup_size()

        # Create backup info file
        with open("%s/info.json" % self.work_dir, "w") as f:
            f.write(json.dumps(self.info))

    def _get_env_var(self, app=None):
        """
        Define environment variables for apps or system backup scripts.

        Args:
        app -- (string|None) The instance name of the app we want the variable
        environment. If you want a variable environment for a system backup
        script keep None. (default: None)

        Return:
            (Dictionnary) The environment variables to apply to the script
        """
        env_var = {}

        _, tmp_csv = tempfile.mkstemp(prefix="backupcsv_")
        env_var["YNH_BACKUP_DIR"] = self.work_dir
        env_var["YNH_BACKUP_CSV"] = tmp_csv

        if app is not None:
            env_var.update(_make_environment_for_app_script(app))
            env_var["YNH_APP_BACKUP_DIR"] = os.path.join(
                self.work_dir, "apps", app, "backup"
            )

        return env_var

    def _collect_system_files(self):
        """
        List file to backup for each selected system part

        This corresponds to scripts in data/hooks/backup/ (system hooks) and
        to those in /etc/yunohost/hooks.d/backup/ (user hooks)

        Environment variables:
        YNH_BACKUP_DIR -- The backup working directory (in
                          "/home/yunohost.backup/tmp/BACKUPNAME" or could be
                          defined by the user)
        YNH_BACKUP_CSV -- A temporary CSV where the script whould list paths toi
                          backup
        """

        system_targets = self.targets.list("system", exclude=["Skipped"])

        # If nothing to backup, return immediately
        if system_targets == []:
            return

        logger.debug(m18n.n("backup_running_hooks"))

        # Prepare environnement
        env_dict = self._get_env_var()

        # Actual call to backup scripts/hooks

        ret = hook_callback(
            "backup",
            system_targets,
            args=[self.work_dir],
            env=env_dict,
            chdir=self.work_dir,
        )

        ret_succeed = {
            hook: [
                path for path, result in infos.items() if result["state"] == "succeed"
            ]
            for hook, infos in ret.items()
            if any(result["state"] == "succeed" for result in infos.values())
        }
        ret_failed = {
            hook: [
                path for path, result in infos.items() if result["state"] == "failed"
            ]
            for hook, infos in ret.items()
            if any(result["state"] == "failed" for result in infos.values())
        }

        if list(ret_succeed.keys()) != []:
            self.system_return = ret_succeed

        # Add files from targets (which they put in the CSV) to the list of
        # files to backup
        self._import_to_list_to_backup(env_dict["YNH_BACKUP_CSV"])

        # Save restoration hooks for each part that suceeded (and which have
        # a restore hook available)

        restore_hooks_dir = os.path.join(self.work_dir, "hooks", "restore")
        if not os.path.exists(restore_hooks_dir):
            filesystem.mkdir(restore_hooks_dir, mode=0o700, parents=True, uid="root")

        restore_hooks = hook_list("restore")["hooks"]

        for part in ret_succeed.keys():
            if part in restore_hooks:
                part_restore_hooks = hook_info("restore", part)["hooks"]
                for hook in part_restore_hooks:
                    self._add_to_list_to_backup(hook["path"], "hooks/restore/")
                self.targets.set_result("system", part, "Success")
            else:
                logger.warning(m18n.n("restore_hook_unavailable", hook=part))
                self.targets.set_result("system", part, "Warning")

        for part in ret_failed.keys():
            logger.error(m18n.n("backup_system_part_failed", part=part))
            self.targets.set_result("system", part, "Error")

    def _collect_apps_files(self):
        """Prepare backup for each selected apps"""

        apps_targets = self.targets.list("apps", exclude=["Skipped"])

        for app_instance_name in apps_targets:
            self._collect_app_files(app_instance_name)

    def _collect_app_files(self, app):
        """
        List files to backup for the app into the paths_to_backup dict.

        If the app backup script fails, paths from this app already listed for
        backup aren't added to the general list and will be ignored

        Environment variables:
        YNH_BACKUP_DIR -- The backup working directory (in
                          "/home/yunohost.backup/tmp/BACKUPNAME" or could be
                          defined by the user)
        YNH_BACKUP_CSV -- A temporary CSV where the script whould list paths toi
                          backup
        YNH_APP_BACKUP_DIR -- The directory where the script should put
                              temporary files to backup like database dump,
                              files in this directory don't need to be added to
                              the temporary CSV.
        YNH_APP_ID     -- The app id (eg wordpress)
        YNH_APP_INSTANCE_NAME -- The app instance name (eg wordpress__3)
        YNH_APP_INSTANCE_NUMBER  -- The app instance number (eg 3)


        Args:
        app -- (string) an app instance name (already installed) to backup
        """
        from yunohost.permission import user_permission_list

        app_setting_path = os.path.join("/etc/yunohost/apps/", app)

        # Prepare environment
        env_dict = self._get_env_var(app)
        env_dict["YNH_APP_BASEDIR"] = os.path.join(
            self.work_dir, "apps", app, "settings"
        )
        tmp_app_bkp_dir = env_dict["YNH_APP_BACKUP_DIR"]
        settings_dir = os.path.join(self.work_dir, "apps", app, "settings")

        logger.info(m18n.n("app_start_backup", app=app))
        tmp_workdir_for_app = _make_tmp_workdir_for_app(app=app)
        try:
            # Prepare backup directory for the app
            filesystem.mkdir(tmp_app_bkp_dir, 0o700, True, uid="root")

            # Copy the app settings to be able to call _common.sh
            shutil.copytree(app_setting_path, settings_dir)

            hook_exec(
                f"{tmp_workdir_for_app}/scripts/backup",
                raise_on_error=True,
                chdir=tmp_app_bkp_dir,
                env=env_dict,
            )[0]

            self._import_to_list_to_backup(env_dict["YNH_BACKUP_CSV"])

            # backup permissions
            logger.debug(m18n.n("backup_permission", app=app))
            permissions = user_permission_list(full=True, apps=[app])["permissions"]
            this_app_permissions = {name: infos for name, infos in permissions.items()}
            write_to_yaml("%s/permissions.yml" % settings_dir, this_app_permissions)

        except Exception:
            abs_tmp_app_dir = os.path.join(self.work_dir, "apps/", app)
            shutil.rmtree(abs_tmp_app_dir, ignore_errors=True)
            logger.error(m18n.n("backup_app_failed", app=app))
            self.targets.set_result("apps", app, "Error")
        else:
            # Add app info
            i = app_info(app)
            self.apps_return[app] = {
                "version": i["version"],
                "name": i["name"],
                "description": i["description"],
            }
            self.targets.set_result("apps", app, "Success")

        # Remove tmp files in all situations
        finally:
            shutil.rmtree(tmp_workdir_for_app)
            filesystem.rm(env_dict["YNH_BACKUP_CSV"], force=True)

    #
    # Actual backup archive creation / method management                    #
    #

    def backup(self):
        """Apply backup methods"""

        for method in self.methods:
            logger.debug(m18n.n("backup_applying_method_" + method.method_name))
            method.mount_and_backup()
            logger.debug(m18n.n("backup_method_" + method.method_name + "_finished"))

    def _compute_backup_size(self):
        """
        Compute backup global size and details size for each apps and system
        parts

        Update self.size and self.size_details

        Note: currently, these sizes are the size in this archive, not really
        the size of needed to restore the archive. To know the size needed to
        restore we should consider apt/npm/pip dependencies space and database
        dump restore operations.

        Return:
            (int) The global size of the archive in bytes
        """
        # FIXME Database dump will be loaded, so dump should use almost the
        # double of their space
        # FIXME Some archive will set up dependencies, those are not in this
        # size info
        self.size = 0
        for system_key in self.system_return:
            self.size_details["system"][system_key] = 0
        for app_key in self.apps_return:
            self.size_details["apps"][app_key] = 0

        for row in self.paths_to_backup:
            if row["dest"] == "info.json":
                continue

            size = disk_usage(row["source"])

            # Add size to apps details
            splitted_dest = row["dest"].split("/")
            category = splitted_dest[0]
            if category == "apps":
                for app_key in self.apps_return:
                    if row["dest"].startswith("apps/" + app_key):
                        self.size_details["apps"][app_key] += size
                        break

            # OR Add size to the correct system element
            elif category == "data" or category == "conf":
                for system_key in self.system_return:
                    if row["dest"].startswith(system_key.replace("_", "/")):
                        self.size_details["system"][system_key] += size
                        break

            self.size += size

        return self.size


class RestoreManager:

    """
    RestoreManager allow to restore a past backup archive

    Currently it's a tar file, but it could be another kind of archive

    Public properties:
        info (getter)i # FIXME
        work_dir (getter) # FIXME currently it's not a getter
        name (getter) # FIXME currently it's not a getter
        success (getter)
        result (getter) # FIXME

    Public methods:
        set_targets(self, system_parts=[], apps=[])
        restore(self)

    Usage:
        restore_manager = RestoreManager(name)

        restore_manager.set_targets(None, ['wordpress__3'])

        restore_manager.restore()

        if restore_manager.success:
            logger.success(m18n.n('restore_complete'))

        return restore_manager.result
    """

    def __init__(self, name, method="tar"):
        """
        RestoreManager constructor

        Args:
        name -- (string) Archive name
        method -- (string) Method name to use to mount the archive
        """
        # Retrieve and open the archive
        # FIXME this way to get the info is not compatible with copy or custom
        # backup methods
        self.info = backup_info(name, with_details=True)
        if not self.info["from_yunohost_version"] or version.parse(
            self.info["from_yunohost_version"]
        ) < version.parse("3.8.0"):
            raise YunohostValidationError("restore_backup_too_old")

        self.archive_path = self.info["path"]
        self.name = name
        self.method = BackupMethod.create(method, self)
        self.targets = BackupRestoreTargetsManager()

    #
    # Misc helpers                                                          #
    #

    @property
    def success(self):

        successful_apps = self.targets.list("apps", include=["Success", "Warning"])
        successful_system = self.targets.list("system", include=["Success", "Warning"])

        return len(successful_apps) != 0 or len(successful_system) != 0

    def _read_info_files(self):
        """
        Read the info file from inside an archive
        """
        # Retrieve backup info
        info_file = os.path.join(self.work_dir, "info.json")
        try:
            with open(info_file, "r") as f:
                self.info = json.load(f)

            # Historically, "system" was "hooks"
            if "system" not in self.info.keys():
                self.info["system"] = self.info["hooks"]
        except IOError:
            logger.debug("unable to load '%s'", info_file, exc_info=1)
            raise YunohostError(
                "backup_archive_cant_retrieve_info_json", archive=self.archive_path
            )
        else:
            logger.debug(
                "restoring from backup '%s' created on %s",
                self.name,
                datetime.utcfromtimestamp(self.info["created_at"]),
            )

    def _postinstall_if_needed(self):
        """
        Post install yunohost if needed
        """
        # Check if YunoHost is installed
        if not os.path.isfile("/etc/yunohost/installed"):
            # Retrieve the domain from the backup
            try:
                with open("%s/conf/ynh/current_host" % self.work_dir, "r") as f:
                    domain = f.readline().rstrip()
            except IOError:
                logger.debug(
                    "unable to retrieve current_host from the backup", exc_info=1
                )
                # FIXME include the current_host by default ?
                raise YunohostError(
                    "The main domain name cannot be retrieved from inside the archive, and is needed to perform the postinstall",
                    raw_msg=True,
                )

            logger.debug("executing the post-install...")
            tools_postinstall(domain, "Yunohost", True)

    def clean(self):
        """
        End a restore operations by cleaning the working directory and
        regenerate ssowat conf (if some apps were restored)
        """
        from .permission import permission_sync_to_user

        permission_sync_to_user()

        if os.path.ismount(self.work_dir):
            ret = subprocess.call(["umount", self.work_dir])
            if ret != 0:
                logger.warning(m18n.n("restore_cleaning_failed"))
        filesystem.rm(self.work_dir, recursive=True, force=True)

    #
    # Restore target manangement                                            #
    #

    def set_system_targets(self, system_parts=[]):
        """
        Define system parts that will be restored

        Args:
        system_parts -- (list) list of system parts which should be restored.
                        If an empty list if given, restore all system part in
                        the archive. If None is given, no system will be restored.
        """

        def unknown_error(part):
            logger.error(m18n.n("backup_archive_system_part_not_available", part=part))

        target_list = self.targets.set_wanted(
            "system", system_parts, self.info["system"].keys(), unknown_error
        )

        # Now we need to check that the restore hook is actually available for
        # all targets we want to restore

        # These are the hooks on the current installation
        available_restore_system_hooks = hook_list("restore")["hooks"]

        custom_restore_hook_folder = os.path.join(CUSTOM_HOOK_FOLDER, "restore")
        filesystem.mkdir(custom_restore_hook_folder, 755, parents=True, force=True)

        for system_part in target_list:
            # By default, we'll use the restore hooks on the current install
            # if available

            # FIXME: so if the restore hook exist we use the new one and not
            # the one from backup. So hook should not break compatibility..

            if system_part in available_restore_system_hooks:
                continue

            # Otherwise, attempt to find it (or them?) in the archive

            # If we didn't find it, we ain't gonna be able to restore it
            if (
                system_part not in self.info["system"]
                or "paths" not in self.info["system"][system_part]
                or len(self.info["system"][system_part]["paths"]) == 0
            ):
                logger.error(m18n.n("restore_hook_unavailable", part=system_part))
                self.targets.set_result("system", system_part, "Skipped")
                continue

            hook_paths = self.info["system"][system_part]["paths"]
            hook_paths = ["hooks/restore/%s" % os.path.basename(p) for p in hook_paths]

            # Otherwise, add it from the archive to the system
            # FIXME: Refactor hook_add and use it instead
            for hook_path in hook_paths:
                logger.debug(
                    "Adding restoration script '%s' to the system "
                    "from the backup archive '%s'",
                    hook_path,
                    self.archive_path,
                )
                self.method.copy(hook_path, custom_restore_hook_folder)

    def set_apps_targets(self, apps=[]):
        """
        Define and validate targetted apps to be restored

        Args:
        apps -- (list) list of apps which should be restored. If [] is given,
                all apps in the archive will be restored. If None is given,
                no apps will be restored.
        """

        def unknown_error(app):
            logger.error(m18n.n("backup_archive_app_not_found", app=app))

        to_be_restored = self.targets.set_wanted(
            "apps", apps, self.info["apps"].keys(), unknown_error
        )

        # If all apps to restore are already installed, stop right here.
        # Otherwise, if at least one app can be restored, we keep going on
        # because those which can be restored will indeed be restored
        already_installed = [app for app in to_be_restored if _is_installed(app)]
        if already_installed != []:
            if already_installed == to_be_restored:
                raise YunohostValidationError(
                    "restore_already_installed_apps", apps=", ".join(already_installed)
                )
            else:
                logger.warning(
                    m18n.n(
                        "restore_already_installed_apps",
                        apps=", ".join(already_installed),
                    )
                )

    #
    # Archive mounting                                                      #
    #

    def mount(self):
        """
        Mount the archive. We avoid copy to be able to restore on system without
        too many space.

        Use the mount method from the BackupMethod instance and read info about
        this archive
        """

        self.work_dir = os.path.join(BACKUP_PATH, "tmp", self.name)

        if os.path.ismount(self.work_dir):
            logger.debug("An already mounting point '%s' already exists", self.work_dir)
            ret = subprocess.call(["umount", self.work_dir])
            if ret == 0:
                subprocess.call(["rmdir", self.work_dir])
                logger.debug("Unmount dir: {}".format(self.work_dir))
            else:
                raise YunohostError("restore_removing_tmp_dir_failed")
        elif os.path.isdir(self.work_dir):
            logger.debug(
                "temporary restore directory '%s' already exists", self.work_dir
            )
            ret = subprocess.call(["rm", "-Rf", self.work_dir])
            if ret == 0:
                logger.debug("Delete dir: {}".format(self.work_dir))
            else:
                raise YunohostError("restore_removing_tmp_dir_failed")

        filesystem.mkdir(self.work_dir, parents=True)

        self.method.mount()

        self._read_info_files()

    #
    # Space computation / checks                                            #
    #

    def _compute_needed_space(self):
        """
        Compute needed space to be able to restore

        Return:
        size   -- (int) needed space to backup in bytes
        margin -- (int) margin to be sure the backup don't fail by missing space
                  in bytes
        """
        system = self.targets.list("system", exclude=["Skipped"])
        apps = self.targets.list("apps", exclude=["Skipped"])
        restore_all_system = system == self.info["system"].keys()
        restore_all_apps = apps == self.info["apps"].keys()

        # If complete restore operations (or legacy archive)
        margin = CONF_MARGIN_SPACE_SIZE * 1024 * 1024
        if (restore_all_system and restore_all_apps) or "size_details" not in self.info:
            size = self.info["size"]
            if (
                "size_details" not in self.info
                or self.info["size_details"]["apps"] != {}
            ):
                margin = APP_MARGIN_SPACE_SIZE * 1024 * 1024
        # Partial restore don't need all backup size
        else:
            size = 0
            if system is not None:
                for system_element in system:
                    size += self.info["size_details"]["system"][system_element]

            # TODO how to know the dependencies size ?
            if apps is not None:
                for app in apps:
                    size += self.info["size_details"]["apps"][app]
                    margin = APP_MARGIN_SPACE_SIZE * 1024 * 1024

        if not os.path.isfile("/etc/yunohost/installed"):
            size += POSTINSTALL_ESTIMATE_SPACE_SIZE * 1024 * 1024
        return (size, margin)

    def assert_enough_free_space(self):
        """
        Check available disk space
        """

        free_space = free_space_in_directory(BACKUP_PATH)

        (needed_space, margin) = self._compute_needed_space()
        if free_space >= needed_space + margin:
            return True
        elif free_space > needed_space:
            # TODO Add --force options to avoid the error raising
            raise YunohostValidationError(
                "restore_may_be_not_enough_disk_space",
                free_space=free_space,
                needed_space=needed_space,
                margin=margin,
            )
        else:
            raise YunohostValidationError(
                "restore_not_enough_disk_space",
                free_space=free_space,
                needed_space=needed_space,
                margin=margin,
            )

    #
    # "Actual restore" (reverse step of the backup collect part)            #
    #

    def restore(self):
        """
        Restore the archive

        Restore system parts and apps after mounting the archive, checking free
        space and postinstall if needed
        """

        try:
            self._postinstall_if_needed()

            # Apply dirty patch to redirect php5 file on php7
            self._patch_legacy_php_versions_in_csv_file()

            self._restore_system()
            self._restore_apps()
        except Exception as e:
            raise YunohostError(
                "The following critical error happened during restoration: %s" % e
            )
        finally:
            self.clean()

    def _patch_legacy_php_versions_in_csv_file(self):
        """
        Apply dirty patch to redirect php5 and php7.0 files to php7.3
        """

        backup_csv = os.path.join(self.work_dir, "backup.csv")

        if not os.path.isfile(backup_csv):
            return

        replaced_something = False
        with open(backup_csv) as csvfile:
            reader = csv.DictReader(csvfile, fieldnames=["source", "dest"])
            newlines = []
            for row in reader:
                for pattern, replace in LEGACY_PHP_VERSION_REPLACEMENTS:
                    if pattern in row["source"]:
                        replaced_something = True
                        row["source"] = row["source"].replace(pattern, replace)

                newlines.append(row)

        if not replaced_something:
            return

        with open(backup_csv, "w") as csvfile:
            writer = csv.DictWriter(
                csvfile, fieldnames=["source", "dest"], quoting=csv.QUOTE_ALL
            )
            for row in newlines:
                writer.writerow(row)

    def _restore_system(self):
        """Restore user and system parts"""

        system_targets = self.targets.list("system", exclude=["Skipped"])

        # If nothing to restore, return immediately
        if system_targets == []:
            return

        from yunohost.permission import (
            permission_create,
            permission_delete,
            user_permission_list,
            permission_sync_to_user,
        )

        # Backup old permission for apps
        # We need to do that because in case of an app is installed we can't remove the permission for this app
        old_apps_permission = user_permission_list(ignore_system_perms=True, full=True)[
            "permissions"
        ]

        # Start register change on system
        operation_logger = OperationLogger("backup_restore_system")
        operation_logger.start()

        logger.debug(m18n.n("restore_running_hooks"))

        env_dict = {
            "YNH_BACKUP_DIR": self.work_dir,
            "YNH_BACKUP_CSV": os.path.join(self.work_dir, "backup.csv"),
        }
        operation_logger.extra["env"] = env_dict
        operation_logger.flush()
        ret = hook_callback(
            "restore",
            system_targets,
            args=[self.work_dir],
            env=env_dict,
            chdir=self.work_dir,
        )

        ret_succeed = [
            hook
            for hook, infos in ret.items()
            if any(result["state"] == "succeed" for result in infos.values())
        ]
        ret_failed = [
            hook
            for hook, infos in ret.items()
            if any(result["state"] == "failed" for result in infos.values())
        ]

        for part in ret_succeed:
            self.targets.set_result("system", part, "Success")

        error_part = []
        for part in ret_failed:
            logger.error(m18n.n("restore_system_part_failed", part=part))
            self.targets.set_result("system", part, "Error")
            error_part.append(part)

        if ret_failed:
            operation_logger.error(
                m18n.n("restore_system_part_failed", part=", ".join(error_part))
            )
        else:
            operation_logger.success()

        yunohost.domain.domain_list_cache = {}

        regen_conf()

        _tools_migrations_run_after_system_restore(
            backup_version=self.info["from_yunohost_version"]
        )

        # Remove all permission for all app still in the LDAP
        for permission_name in user_permission_list(ignore_system_perms=True)[
            "permissions"
        ].keys():
            permission_delete(permission_name, force=True, sync_perm=False)

        # Restore permission for apps installed
        for permission_name, permission_infos in old_apps_permission.items():
            app_name, perm_name = permission_name.split(".")
            if _is_installed(app_name):
                permission_create(
                    permission_name,
                    allowed=permission_infos["allowed"],
                    url=permission_infos["url"],
                    additional_urls=permission_infos["additional_urls"],
                    auth_header=permission_infos["auth_header"],
                    label=permission_infos["label"]
                    if perm_name == "main"
                    else permission_infos["sublabel"],
                    show_tile=permission_infos["show_tile"],
                    protected=permission_infos["protected"],
                    sync_perm=False,
                )

        permission_sync_to_user()

    def _restore_apps(self):
        """Restore all apps targeted"""

        apps_targets = self.targets.list("apps", exclude=["Skipped"])

        for app in apps_targets:
            self._restore_app(app)

    def _restore_app(self, app_instance_name):
        """
        Restore an app

        Environment variables:
        YNH_BACKUP_DIR -- The backup working directory (in
                          "/home/yunohost.backup/tmp/BACKUPNAME" or could be
                          defined by the user)
        YNH_BACKUP_CSV -- A temporary CSV where the script whould list paths to
                          backup
        YNH_APP_BACKUP_DIR -- The directory where the script should put
                              temporary files to backup like database dump,
                              files in this directory don't need to be added to
                              the temporary CSV.
        YNH_APP_ID               -- The app id (eg wordpress)
        YNH_APP_INSTANCE_NAME    -- The app instance name (eg wordpress__3)
        YNH_APP_INSTANCE_NUMBER  -- The app instance number (eg 3)

        Args:
        app_instance_name -- (string) The app name to restore (no app with this
                             name should be already install)
        """
        from yunohost.user import user_group_list
        from yunohost.permission import (
            permission_create,
            permission_delete,
            user_permission_list,
            permission_sync_to_user,
        )

        def copytree(src, dst, symlinks=False, ignore=None):
            for item in os.listdir(src):
                s = os.path.join(src, item)
                d = os.path.join(dst, item)
                if os.path.isdir(s):
                    shutil.copytree(s, d, symlinks, ignore)
                else:
                    shutil.copy2(s, d)

        # Check if the app is not already installed
        if _is_installed(app_instance_name):
            logger.error(m18n.n("restore_already_installed_app", app=app_instance_name))
            self.targets.set_result("apps", app_instance_name, "Error")
            return

        # Start register change on system
        related_to = [("app", app_instance_name)]
        operation_logger = OperationLogger("backup_restore_app", related_to)
        operation_logger.start()

        logger.info(m18n.n("app_start_restore", app=app_instance_name))

        app_dir_in_archive = os.path.join(self.work_dir, "apps", app_instance_name)
        app_backup_in_archive = os.path.join(app_dir_in_archive, "backup")
        app_settings_in_archive = os.path.join(app_dir_in_archive, "settings")
        app_scripts_in_archive = os.path.join(app_settings_in_archive, "scripts")

        # Attempt to patch legacy helpers...
        _patch_legacy_helpers(app_settings_in_archive)

        # Apply dirty patch to make php5 apps compatible with php7
        _patch_legacy_php_versions(app_settings_in_archive)
        _patch_legacy_php_versions_in_settings(app_settings_in_archive)

        # Delete _common.sh file in backup
        common_file = os.path.join(app_backup_in_archive, "_common.sh")
        filesystem.rm(common_file, force=True)

        # Check if the app has a restore script
        app_restore_script_in_archive = os.path.join(app_scripts_in_archive, "restore")
        if not os.path.isfile(app_restore_script_in_archive):
            logger.warning(m18n.n("unrestore_app", app=app_instance_name))
            self.targets.set_result("apps", app_instance_name, "Warning")
            return

        try:
            # Restore app settings
            app_settings_new_path = os.path.join(
                "/etc/yunohost/apps/", app_instance_name
            )
            app_scripts_new_path = os.path.join(app_settings_new_path, "scripts")
            shutil.copytree(app_settings_in_archive, app_settings_new_path)
            filesystem.chmod(app_settings_new_path, 0o400, 0o400, True)
            filesystem.chown(app_scripts_new_path, "root", None, True)

            # Copy the app scripts to a writable temporary folder
            tmp_workdir_for_app = _make_tmp_workdir_for_app()
            copytree(app_scripts_in_archive, tmp_workdir_for_app)
            filesystem.chmod(tmp_workdir_for_app, 0o700, 0o700, True)
            filesystem.chown(tmp_workdir_for_app, "root", None, True)
            restore_script = os.path.join(tmp_workdir_for_app, "restore")

            # Restore permissions
            if not os.path.isfile("%s/permissions.yml" % app_settings_new_path):
                raise YunohostError(
                    "Didnt find a permssions.yml for the app !?", raw_msg=True
                )

            permissions = read_yaml("%s/permissions.yml" % app_settings_new_path)
            existing_groups = user_group_list()["groups"]

            for permission_name, permission_infos in permissions.items():

                if "allowed" not in permission_infos:
                    logger.warning(
                        "'allowed' key corresponding to allowed groups for permission %s not found when restoring app %s … You might have to reconfigure permissions yourself."
                        % (permission_name, app_instance_name)
                    )
                    should_be_allowed = ["all_users"]
                else:
                    should_be_allowed = [
                        g for g in permission_infos["allowed"] if g in existing_groups
                    ]

                perm_name = permission_name.split(".")[1]
                permission_create(
                    permission_name,
                    allowed=should_be_allowed,
                    url=permission_infos.get("url"),
                    additional_urls=permission_infos.get("additional_urls"),
                    auth_header=permission_infos.get("auth_header"),
                    label=permission_infos.get("label")
                    if perm_name == "main"
                    else permission_infos.get("sublabel"),
                    show_tile=permission_infos.get("show_tile", True),
                    protected=permission_infos.get("protected", False),
                    sync_perm=False,
                )

            permission_sync_to_user()

            os.remove("%s/permissions.yml" % app_settings_new_path)

            _tools_migrations_run_before_app_restore(
                backup_version=self.info["from_yunohost_version"],
                app_id=app_instance_name,
            )
        except Exception:
            import traceback

            error = m18n.n("unexpected_error", error="\n" + traceback.format_exc())
            msg = m18n.n("app_restore_failed", app=app_instance_name, error=error)
            logger.error(msg)
            operation_logger.error(msg)

            self.targets.set_result("apps", app_instance_name, "Error")

            # Cleanup
            shutil.rmtree(app_settings_new_path, ignore_errors=True)
            shutil.rmtree(tmp_workdir_for_app, ignore_errors=True)

            return

        logger.debug(m18n.n("restore_running_app_script", app=app_instance_name))

        # Prepare env. var. to pass to script
        env_dict = _make_environment_for_app_script(app_instance_name)
        env_dict.update(
            {
                "YNH_BACKUP_DIR": self.work_dir,
                "YNH_BACKUP_CSV": os.path.join(self.work_dir, "backup.csv"),
                "YNH_APP_BACKUP_DIR": os.path.join(
                    self.work_dir, "apps", app_instance_name, "backup"
                ),
                "YNH_APP_BASEDIR": os.path.join(
                    self.work_dir, "apps", app_instance_name, "settings"
                ),
            }
        )

        operation_logger.extra["env"] = env_dict
        operation_logger.flush()

        # Execute the app install script
        restore_failed = True
        try:
            (
                restore_failed,
                failure_message_with_debug_instructions,
            ) = hook_exec_with_script_debug_if_failure(
                restore_script,
                chdir=app_backup_in_archive,
                env=env_dict,
                operation_logger=operation_logger,
                error_message_if_script_failed=m18n.n("app_restore_script_failed"),
                error_message_if_failed=lambda e: m18n.n(
                    "app_restore_failed", app=app_instance_name, error=e
                ),
            )
        finally:
            # Cleaning temporary scripts directory
            shutil.rmtree(tmp_workdir_for_app, ignore_errors=True)

            if not restore_failed:
                self.targets.set_result("apps", app_instance_name, "Success")
                operation_logger.success()
            else:

                self.targets.set_result("apps", app_instance_name, "Error")

                remove_script = os.path.join(app_scripts_in_archive, "remove")

                # Setup environment for remove script
                env_dict_remove = _make_environment_for_app_script(app_instance_name)
                env_dict_remove["YNH_APP_BASEDIR"] = os.path.join(
                    self.work_dir, "apps", app_instance_name, "settings"
                )

                remove_operation_logger = OperationLogger(
                    "remove_on_failed_restore",
                    [("app", app_instance_name)],
                    env=env_dict_remove,
                )
                remove_operation_logger.start()

                # Execute remove script
                if hook_exec(remove_script, env=env_dict_remove)[0] != 0:
                    msg = m18n.n("app_not_properly_removed", app=app_instance_name)
                    logger.warning(msg)
                    remove_operation_logger.error(msg)
                else:
                    remove_operation_logger.success()

                # Cleaning app directory
                shutil.rmtree(app_settings_new_path, ignore_errors=True)

                # Remove all permission in LDAP for this app
                for permission_name in user_permission_list()["permissions"].keys():
                    if permission_name.startswith(app_instance_name + "."):
                        permission_delete(permission_name, force=True)

                # TODO Cleaning app hooks

                logger.error(failure_message_with_debug_instructions)


#
# Backup methods                                                            #
#
class BackupMethod(object):

    """
    BackupMethod is an abstract class that represents a way to backup and
    restore a list of files.

    Daughters of this class can be used by a BackupManager or RestoreManager
    instance. Some methods are meant to be used by BackupManager and others
    by RestoreManager.

    BackupMethod has a factory method "create" to initialize instances.

    Currently, there are 3 BackupMethods implemented:

    CopyBackupMethod
    ----------------
    This method corresponds to a raw (uncompressed) copy of files to a location,
    and (could?) reverse the copy when restoring.

    TarBackupMethod
    ---------------
    This method compresses all files to backup in a .tar archive. When
    restoring, it untars the required parts.

    CustomBackupMethod
    ------------------
    This one use a custom bash scrip/hook "backup_method" to do the
    backup/restore operations. A user can add his own hook inside
    /etc/yunohost/hooks.d/backup_method/

    Public properties:
        method_name

    Public methods:
        mount_and_backup(self)
        mount(self)
        create(cls, method, **kwargs)
        info(archive_name)

    Usage:
        method = BackupMethod.create("tar", backup_manager)
        method.mount_and_backup()
        #or
        method = BackupMethod.create("copy", restore_manager)
        method.mount()
    """

    @classmethod
    def create(cls, method, manager, **kwargs):
        """
        Factory method to create instance of BackupMethod

        Args:
        method -- (string) The method name of an existing BackupMethod. If the
        name is unknown the CustomBackupMethod will be tried
        *args    -- Specific args for the method, could be the repo target by the
        method

        Return a BackupMethod instance
        """
        known_methods = {c.method_name: c for c in BackupMethod.__subclasses__()}
        backup_method = known_methods.get(method, CustomBackupMethod)
        return backup_method(manager, method=method, **kwargs)

    def __init__(self, manager, repo=None, **kwargs):
        """
        BackupMethod constructors

        Note it is an abstract class. You should use the "create" class method
        to create instance.

        Args:
           repo -- (string|None) A string that represent the repo where put or
                   get the backup. It could be a path, and in future a
                   BackupRepository object. If None, the default repo is used :
                   /home/yunohost.backup/archives/
        """
<<<<<<< HEAD
        if not repo or isinstance(repo, basestring):
            repo = BackupRepository.get_or_create(ARCHIVES_PATH)
        self.repo = repo
=======
        self.manager = manager
        self.repo = ARCHIVES_PATH if repo is None else repo
>>>>>>> 8a82fe03

    @property
    def method_name(self):
        """Return the string name of a BackupMethod (eg "tar" or "copy")"""
        raise YunohostError("backup_abstract_method")

    @property
    def archive_path(self):
        """Return the archive path"""
        return self.repo.location + '::' + self.name
    
    @property
    def name(self):
        """Return the backup name"""
        return self.manager.name

    @property
    def work_dir(self):
        """
        Return the working directory

        For a BackupManager, it is the directory where we prepare the files to
        backup

        For a RestoreManager, it is the directory where we mount the archive
        before restoring
        """
        return self.manager.work_dir

    def need_mount(self):
        """
        Return True if this backup method need to organize path to backup by
        binding its in the working directory before to backup its.

        Indeed, some methods like tar or copy method don't need to organize
        files before to add it inside the archive, but others like borgbackup
        are not able to organize directly the files. In this case we have the
        choice to organize in the working directory before to put in the archive
        or to organize after mounting the archive before the restoring
        operation.

        The default behaviour is to return False. To change it override the
        method.

        Note it's not a property because some overrided methods could do long
        treatment to get this info
        """
        return False

    def mount_and_backup(self):
        """
        Run the backup on files listed by  the BackupManager instance

        This method shouldn't be overrided, prefer overriding self.backup() and
        self.clean()
        """
        if self.need_mount():
            self._organize_files()

        try:
            self.backup()
        finally:
            self.clean()

    def mount(self):
        """
        Mount the archive from RestoreManager instance in the working directory

        This method should be extended.
        """
        pass

    def info(self, name):
        self._assert_archive_exists()
           
        info_json = self._get_info_string()
        if not self._info_json:
            raise YunohostError('backup_info_json_not_implemented')
        try:
            info = json.load(info_json)
        except:
            logger.debug("unable to load info json", exc_info=1)
            raise YunohostError('backup_invalid_archive')
        
        return info
    
    def clean(self):
        """
        Umount sub directories of working dirextories and delete it if temporary
        """
        if self.need_mount():
            if not _recursive_umount(self.work_dir):
                raise YunohostError("backup_cleaning_failed")

        if self.manager.is_tmp_work_dir:
            filesystem.rm(self.work_dir, True, True)

    def _check_is_enough_free_space(self):
        """
        Check free space in repository or output directory before to backup
        """
        # TODO How to do with distant repo or with deduplicated backup ?
        backup_size = self.manager.size

        free_space = free_space_in_directory(self.repo)

        if free_space < backup_size:
            logger.debug(
                "Not enough space at %s (free: %s / needed: %d)",
                self.repo,
                free_space,
                backup_size,
            )
            raise YunohostValidationError("not_enough_disk_space", path=self.repo)

    def _organize_files(self):
        """
        Mount all csv src in their related path

        The goal is to organize the files app by app and hook by hook, before
        custom backup method or before the restore operation (in the case of an
        unorganize archive).

        The usage of binding could be strange for a user because the du -sb
        command will return that the working directory is big.
        """
        paths_needed_to_be_copied = []
        for path in self.manager.paths_to_backup:
            src = path["source"]

            if self.manager is RestoreManager:
                # TODO Support to run this before a restore (and not only before
                # backup). To do that RestoreManager.unorganized_work_dir should
                # be implemented
                src = os.path.join(self.unorganized_work_dir, src)

            dest = os.path.join(self.work_dir, path["dest"])
            if dest == src:
                continue
            dest_dir = os.path.dirname(dest)

            # Be sure the parent dir of destination exists
            if not os.path.isdir(dest_dir):
                filesystem.mkdir(dest_dir, parents=True)

            # For directory, attempt to mount bind
            if os.path.isdir(src):
                filesystem.mkdir(dest, parents=True, force=True)

                try:
                    subprocess.check_call(["mount", "--rbind", src, dest])
                    subprocess.check_call(["mount", "-o", "remount,ro,bind", dest])
                except Exception:
                    logger.warning(m18n.n("backup_couldnt_bind", src=src, dest=dest))
                    # To check if dest is mounted, use /proc/mounts that
                    # escape spaces as \040
                    raw_mounts = read_file("/proc/mounts").strip().split("\n")
                    mounts = [m.split()[1] for m in raw_mounts]
                    mounts = [m.replace("\\040", " ") for m in mounts]
                    if dest in mounts:
                        subprocess.check_call(["umount", "-R", dest])
                else:
                    # Success, go to next file to organize
                    continue

            # For files, create a hardlink
            elif os.path.isfile(src) or os.path.islink(src):
                # Can create a hard link only if files are on the same fs
                # (i.e. we can't if it's on a different fs)
                if os.stat(src).st_dev == os.stat(dest_dir).st_dev:
                    # Don't hardlink /etc/cron.d files to avoid cron bug
                    # 'NUMBER OF HARD LINKS > 1' see #1043
                    cron_path = os.path.abspath("/etc/cron") + "."
                    if not os.path.abspath(src).startswith(cron_path):
                        try:
                            os.link(src, dest)
                        except Exception as e:
                            # This kind of situation may happen when src and dest are on different
                            # logical volume ... even though the st_dev check previously match...
                            # E.g. this happens when running an encrypted hard drive
                            # where everything is mapped to /dev/mapper/some-stuff
                            # yet there are different devices behind it or idk ...
                            logger.warning(
                                "Could not link %s to %s (%s) ... falling back to regular copy."
                                % (src, dest, str(e))
                            )
                        else:
                            # Success, go to next file to organize
                            continue

            # If mountbind or hardlink couldnt be created,
            # prepare a list of files that need to be copied
            paths_needed_to_be_copied.append(path)

        if len(paths_needed_to_be_copied) == 0:
            return
        # Manage the case where we are not able to use mount bind abilities
        # It could be just for some small files on different filesystems or due
        # to mounting error

        # Compute size to copy
        size = sum(disk_usage(path["source"]) for path in paths_needed_to_be_copied)
        size /= 1024 * 1024  # Convert bytes to megabytes

        # Ask confirmation for copying
        if size > MB_ALLOWED_TO_ORGANIZE:
            try:
                i = Moulinette.prompt(
                    m18n.n(
                        "backup_ask_for_copying_if_needed",
                        answers="y/N",
                        size=str(size),
                    )
                )
            except NotImplemented:
                raise YunohostError("backup_unable_to_organize_files")
            else:
                if i != "y" and i != "Y":
                    raise YunohostError("backup_unable_to_organize_files")

        # Copy unbinded path
        logger.debug(m18n.n("backup_copying_to_organize_the_archive", size=str(size)))
        for path in paths_needed_to_be_copied:
            dest = os.path.join(self.work_dir, path["dest"])
            if os.path.isdir(path["source"]):
                shutil.copytree(path["source"], dest, symlinks=True)
            else:
                shutil.copy(path["source"], dest)


class CopyBackupMethod(BackupMethod):

    """
    This class just do an uncompress copy of each file in a location, and
    could be the inverse for restoring
    """

<<<<<<< HEAD
    def __init__(self, repo=None):
        super(CopyBackupMethod, self).__init__(repo)
        filesystem.mkdir(self.repo.path, parent=True)

    @property
    def method_name(self):
        return 'copy'
=======
    method_name = "copy"
>>>>>>> 8a82fe03

    def backup(self):
        """Copy prepared files into a the repo"""
        # Check free space in output
        self._check_is_enough_free_space()

        for path in self.manager.paths_to_backup:
<<<<<<< HEAD
            source = path['source']
            dest = os.path.join(self.repo.path, path['dest'])
=======
            source = path["source"]
            dest = os.path.join(self.repo, path["dest"])
>>>>>>> 8a82fe03
            if source == dest:
                logger.debug("Files already copyed")
                return

            dest_parent = os.path.dirname(dest)
            if not os.path.exists(dest_parent):
                filesystem.mkdir(dest_parent, 0o700, True, uid="admin")

            if os.path.isdir(source):
                shutil.copytree(source, dest)
            else:
                shutil.copy(source, dest)

    def mount(self):
        """
        Mount the uncompress backup in readonly mode to the working directory
        """
        # FIXME: This code is untested because there is no way to run it from
        # the ynh cli
        super(CopyBackupMethod, self).mount()

<<<<<<< HEAD
        if not os.path.isdir(self.repo.path):
            raise YunohostError('backup_no_uncompress_archive_dir')

        filesystem.mkdir(self.work_dir, parent=True)
        ret = subprocess.call(["mount", "-r", "--rbind", self.repo.path,
                              self.work_dir])
        if ret == 0:
            return
        else:
            logger.warning(m18n.n("bind_mouting_disable"))
            subprocess.call(["mountpoint", "-q", self.repo.path,
                            "&&", "umount", "-R", self.repo.path])
            raise YunohostError('backup_cant_mount_uncompress_archive')
=======
        if not os.path.isdir(self.repo):
            raise YunohostError("backup_no_uncompress_archive_dir")

        filesystem.mkdir(self.work_dir, parent=True)
        ret = subprocess.call(["mount", "-r", "--rbind", self.repo, self.work_dir])
        if ret == 0:
            return
>>>>>>> 8a82fe03

        logger.warning(
            "Could not mount the backup in readonly mode with --rbind ... Unmounting"
        )
        # FIXME : Does this stuff really works ? '&&' is going to be interpreted as an argument for mounpoint here ... Not as a classical '&&' ...
        subprocess.call(
            ["mountpoint", "-q", self.work_dir, "&&", "umount", "-R", self.work_dir]
        )
        raise YunohostError("backup_cant_mount_uncompress_archive")

    def copy(self, file, target):
        shutil.copy(file, target)


<<<<<<< HEAD
    def __init__(self, repo=None):
        super(TarBackupMethod, self).__init__(repo)
        filesystem.mkdir(self.repo.path, parent=True)
=======
class TarBackupMethod(BackupMethod):
>>>>>>> 8a82fe03

    method_name = "tar"

    @property
<<<<<<< HEAD
    def archive_path(self):
        """Return the compress archive path"""
        return os.path.join(self.repo.path, self.name + '.tar.gz')
=======
    def _archive_file(self):

        if isinstance(self.manager, BackupManager) and settings_get(
            "backup.compress_tar_archives"
        ):
            return os.path.join(self.repo, self.name + ".tar.gz")

        f = os.path.join(self.repo, self.name + ".tar")
        if os.path.exists(f + ".gz"):
            f += ".gz"
        return f
>>>>>>> 8a82fe03

    def backup(self):
        """
        Compress prepared files

        It adds the info.json in /home/yunohost.backup/archives and if the
        compress archive isn't located here, add a symlink to the archive to.
        """

<<<<<<< HEAD
        if not os.path.exists(self.repo.path):
            filesystem.mkdir(self.repo.path, 0o750, parents=True, uid='admin')
=======
        if not os.path.exists(self.repo):
            filesystem.mkdir(self.repo, 0o750, parents=True, uid="admin")
>>>>>>> 8a82fe03

        # Check free space in output
        self._check_is_enough_free_space()

        # Open archive file for writing
        try:
<<<<<<< HEAD
            tar = tarfile.open(self.archive_path, "w:gz")
        except:
            logger.debug("unable to open '%s' for writing",
                         self.archive_path, exc_info=1)
            raise YunohostError('backup_archive_open_failed')
=======
            tar = tarfile.open(
                self._archive_file,
                "w:gz" if self._archive_file.endswith(".gz") else "w",
            )
        except Exception:
            logger.debug(
                "unable to open '%s' for writing", self._archive_file, exc_info=1
            )
            raise YunohostError("backup_archive_open_failed")
>>>>>>> 8a82fe03

        # Add files to the archive
        try:
            for path in self.manager.paths_to_backup:
                # Add the "source" into the archive and transform the path into
                # "dest"
                tar.add(path["source"], arcname=path["dest"])
        except IOError:
            logger.error(
                m18n.n(
                    "backup_archive_writing_error",
                    source=path["source"],
                    archive=self._archive_file,
                    dest=path["dest"],
                ),
                exc_info=1,
            )
            raise YunohostError("backup_creation_failed")
        finally:
            tar.close()

        # Move info file
<<<<<<< HEAD
        shutil.copy(os.path.join(self.work_dir, 'info.json'),
                    os.path.join(self.repo.path, self.name + '.info.json'))

        # If backuped to a non-default location, keep a symlink of the archive
        # to that location
        link = os.path.join(self.repo.path, self.name + '.tar.gz')
=======
        shutil.copy(
            os.path.join(self.work_dir, "info.json"),
            os.path.join(ARCHIVES_PATH, self.name + ".info.json"),
        )

        # If backuped to a non-default location, keep a symlink of the archive
        # to that location
        link = os.path.join(ARCHIVES_PATH, self.name + ".tar")
>>>>>>> 8a82fe03
        if not os.path.isfile(link):
            os.symlink(self.archive_path, link)

    def mount(self):
        """
        Mount the archive. We avoid intermediate copies to be able to restore on system with low free space.
        """
<<<<<<< HEAD
        super(TarBackupMethod, self).mount(restore_manager)
        
        # Check file exist and it's not a broken link
        self._assert_archive_exists()

        # Check the archive can be open
        try:
            tar = tarfile.open(self.archive_path, "r:gz")
        except:
            logger.debug("cannot open backup archive '%s'",
                         self.archive_path, exc_info=1)
            raise YunohostError('backup_archive_open_failed')

        # FIXME : Is this really useful to close the archive just to
        # reopen it right after this with the same options ...?
        tar.close()
=======
        super(TarBackupMethod, self).mount()
>>>>>>> 8a82fe03

        # Mount the tarball
        logger.debug(m18n.n("restore_extracting"))
        try:
            tar = tarfile.open(
                self._archive_file,
                "r:gz" if self._archive_file.endswith(".gz") else "r",
            )
        except Exception:
            logger.debug(
                "cannot open backup archive '%s'", self._archive_file, exc_info=1
            )
            raise YunohostError("backup_archive_open_failed")

        try:
            files_in_archive = tar.getnames()
        except (IOError, EOFError, tarfile.ReadError) as e:
            raise YunohostError(
                "backup_archive_corrupted", archive=self._archive_file, error=str(e)
            )

        if "info.json" in tar.getnames():
            leading_dot = ""
            tar.extract("info.json", path=self.work_dir)
        elif "./info.json" in files_in_archive:
            leading_dot = "./"
            tar.extract("./info.json", path=self.work_dir)
        else:
            logger.debug(
                "unable to retrieve 'info.json' inside the archive", exc_info=1
            )
            tar.close()
            raise YunohostError(
                "backup_archive_cant_retrieve_info_json", archive=self._archive_file
            )

        if "backup.csv" in files_in_archive:
            tar.extract("backup.csv", path=self.work_dir)
        elif "./backup.csv" in files_in_archive:
            tar.extract("./backup.csv", path=self.work_dir)
        else:
            # Old backup archive have no backup.csv file
            pass

        # Extract system parts backup
        conf_extracted = False

        system_targets = self.manager.targets.list("system", exclude=["Skipped"])
        apps_targets = self.manager.targets.list("apps", exclude=["Skipped"])

        for system_part in system_targets:
            # Caution: conf_ynh_currenthost helpers put its files in
            # conf/ynh
            if system_part.startswith("conf_"):
                if conf_extracted:
                    continue
                system_part = "conf/"
                conf_extracted = True
            else:
                system_part = system_part.replace("_", "/") + "/"
            subdir_and_files = [
                tarinfo
                for tarinfo in tar.getmembers()
                if tarinfo.name.startswith(leading_dot + system_part)
            ]
            tar.extractall(members=subdir_and_files, path=self.work_dir)
        subdir_and_files = [
            tarinfo
            for tarinfo in tar.getmembers()
            if tarinfo.name.startswith(leading_dot + "hooks/restore/")
        ]
        tar.extractall(members=subdir_and_files, path=self.work_dir)

        # Extract apps backup
        for app in apps_targets:
            subdir_and_files = [
                tarinfo
                for tarinfo in tar.getmembers()
                if tarinfo.name.startswith(leading_dot + "apps/" + app)
            ]
            tar.extractall(members=subdir_and_files, path=self.work_dir)

<<<<<<< HEAD
    def list(self):
        result = []

        try:
            # Retrieve local archives
            archives = os.listdir(self.repo.path)
        except OSError:
            logger.debug("unable to iterate over local archives", exc_info=1)
        else:
            # Iterate over local archives
            for f in archives:
                try:
                    name = f[:f.rindex('.tar.gz')]
                except ValueError:
                    continue
                result.append(name)
            result.sort(key=lambda x: os.path.getctime(self.archive_path))

        return result

    def _archive_exists(self):
        return os.path.lexists(self.archive_path)
    
    def _assert_archive_exists(self):
        if not self._archive_exists():
            raise YunohostError('backup_archive_name_unknown', name=self.name)

        # If symlink, retrieve the real path
        if os.path.islink(self.archive_path):
            archive_file = os.path.realpath(self.archive_path)

            # Raise exception if link is broken (e.g. on unmounted external storage)
            if not os.path.exists(archive_file):
                raise YunohostError('backup_archive_broken_link',
                                    path=archive_file)

    def _get_info_string(self):
        info_file = os.path.join(self.repo.path, self.name + '.info.json')

        if not os.path.exists(info_file):
            tar = tarfile.open(self.archive_path, "r:gz")
            info_dir = info_file + '.d'
            try:
                tar.extract('info.json', path=info_dir)
            except KeyError:
                logger.debug("unable to retrieve '%s' inside the archive",
                             info_file, exc_info=1)
                raise YunohostError('backup_invalid_archive')
            else:
                shutil.move(os.path.join(info_dir, 'info.json'), info_file)
            finally:
                tar.close()
            os.rmdir(info_dir)

        try:
            return read_file(info_file)
        except MoulinetteError:
            logger.debug("unable to load '%s'", info_file, exc_info=1)
            raise YunohostError('backup_invalid_archive')
        # FIXME : Don't we want to close the tar archive here or at some point ?


class BorgBackupMethod(BackupMethod):

    def __init__(self, repo=None):
        super(BorgBackupMethod, self).__init__(repo)

        if not self.repo.domain:
            filesystem.mkdir(self.repo.path, parent=True)
        
        cmd = ['borg', 'init', self.repo.location]

        if self.repo.quota:
            cmd += ['--storage-quota', self.repo.quota]
        self._call('init', cmd)

    @property
    def method_name(self):
        return 'borg'
    
    
    def need_mount(self):
        return True

    def backup(self):
        """ Backup prepared files with borg """

        cmd = ['borg', 'create', self.archive_path, './']
        self._call('backup', cmd)

    def mount(self, restore_manager):
        """ Extract and mount needed files with borg """
        super(BorgBackupMethod, self).mount(restore_manager)
        
        # Export as tar needed files through a pipe
        cmd = ['borg', 'export-tar', self.archive_path, '-']
        borg = self._run_borg_command(cmd, stdout=subprocess.PIPE)

        # And uncompress it into the working directory
        untar = subprocess.Popen(['tar', 'x'], cwd=self.work_dir, stdin=borg.stdout)
        borg_return_code = borg.wait()
        untar_return_code = untar.wait()
        if borg_return_code + untar_return_code != 0:
            # err = untar.communicate()[1]
            raise YunohostError('backup_borg_mount_error')

    def list(self):
        """ Return a list of archives names

        Exceptions:
        backup_borg_list_error -- Raised if the borg script failed
        """
        cmd = ['borg', 'list', self.repo.location, '--short']
        out = self._call('list', cmd)
        result = out.strip().splitlines()
        return result
    
    def _assert_archive_exists(self):
        """ Trigger an error if archive is missing

        Exceptions:
        backup_borg_exist_error -- Raised if the borg script failed
        """
        cmd = ['borg', 'list', self.archive_path]
        self._call('exist', cmd)

    def _get_info_string(self):
        """ Return json string of the info.json file

        Exceptions:
        backup_borg_info_error -- Raised if the custom script failed
        """
        cmd = ['borg', 'extract', '--stdout', self.archive_path, 'info.json']
        return self._call('info', cmd)

    def _run_borg_command(self, cmd, stdout=None):
        """ Call a submethod of borg with the good context
        """
        env = dict(os.environ)

        if self.repo.domain:
            # TODO Use the best/good key
            private_key = "/root/.ssh/ssh_host_ed25519_key"
            
            # Don't check ssh fingerprint strictly the first time
            # TODO improve this by publishing and checking this with DNS
            strict = 'yes' if self.repo.domain in open('/root/.ssh/known_hosts').read() else 'no'
            env['BORG_RSH'] = "ssh -i %s -oStrictHostKeyChecking=%s"
            env['BORG_RSH'] = env['BORG_RSH'] % (private_key, strict)
        
        # In case, borg need a passphrase to get access to the repo
        if self.repo.passphrase:
            cmd += ['-e', 'repokey']
            env['BORG_PASSPHRASE'] = self.repo.passphrase

        return subprocess.Popen(cmd, env=env, stdout=stdout)
    
    def _call(self, action, cmd):
        borg = self._run_borg_command(cmd)
        return_code = borg.wait()
        if return_code:
            raise YunohostError('backup_borg_' + action + '_error')
        
        out, _ = borg.communicate()

        return out

=======
        tar.close()

    def copy(self, file, target):
        tar = tarfile.open(
            self._archive_file, "r:gz" if self._archive_file.endswith(".gz") else "r"
        )
        file_to_extract = tar.getmember(file)
        # Remove the path
        file_to_extract.name = os.path.basename(file_to_extract.name)
        tar.extract(file_to_extract, path=target)
        tar.close()
>>>>>>> 8a82fe03


class CustomBackupMethod(BackupMethod):

    """
    This class use a bash script/hook "backup_method" to do the
    backup/restore operations. A user can add his own hook inside
    /etc/yunohost/hooks.d/backup_method/
    """

    method_name = "custom"

    def __init__(self, manager, repo=None, method=None, **kwargs):
        super(CustomBackupMethod, self).__init__(manager, repo)
        self.args = kwargs
        self.method = method
        self._need_mount = None

<<<<<<< HEAD
    @property
    def method_name(self):
        return 'custom'

=======
>>>>>>> 8a82fe03
    def need_mount(self):
        """Call the backup_method hook to know if we need to organize files"""
        if self._need_mount is not None:
            return self._need_mount

<<<<<<< HEAD
        ret = hook_callback('backup_method', [self.method],
                            args=['need_mount'])

        ret_succeed = [hook for hook, infos in ret.items()
                       if any(result["state"] == "succeed" for result in infos.values())]
=======
        ret = hook_callback(
            "backup_method", [self.method], args=self._get_args("need_mount")
        )
        ret_succeed = [
            hook
            for hook, infos in ret.items()
            if any(result["state"] == "succeed" for result in infos.values())
        ]
>>>>>>> 8a82fe03
        self._need_mount = True if ret_succeed else False
        return self._need_mount

    def backup(self):
        """
        Launch a custom script to backup
        """

<<<<<<< HEAD
        self._call('backup', self.work_dir, self.name, self.repo.location, self.manager.size,
                self.manager.description)
=======
        ret = hook_callback(
            "backup_method", [self.method], args=self._get_args("backup")
        )
>>>>>>> 8a82fe03

        ret_failed = [
            hook
            for hook, infos in ret.items()
            if any(result["state"] == "failed" for result in infos.values())
        ]
        if ret_failed:
            raise YunohostError("backup_custom_backup_error")

    def mount(self):
        """
        Launch a custom script to mount the custom archive
        """
<<<<<<< HEAD
        super(CustomBackupMethod, self).mount(restore_manager)
        self._call('mount', self.work_dir, self.name, self.repo.location, self.manager.size,
                self.manager.description)

    def list(self):
        """ Return a list of archives names

        Exceptions:
        backup_custom_list_error -- Raised if the custom script failed
        """
        out = self._call('list', self.repo.location)
        result = out.strip().splitlines()
        return result
    
    def _assert_archive_exists(self):
        """ Trigger an error if archive is missing

        Exceptions:
        backup_custom_exist_error -- Raised if the custom script failed
        """
        self._call('exist', self.name, self.repo.location)

    def _get_info_string(self):
        """ Return json string of the info.json file

        Exceptions:
        backup_custom_info_error -- Raised if the custom script failed
        """
        return self._call('info', self.name, self.repo.location)
    
    def _call(self, *args):
        """ Call a submethod of backup method hook

        Exceptions:
        backup_custom_ACTION_error -- Raised if the custom script failed
        """
        ret = hook_callback('backup_method', [self.method],
                            args=args)

        ret_failed = [hook for hook, infos in ret.items()
                      if any(result["state"] == "failed" for result in infos.values())]
        if ret['failed']:
            raise YunohostError('backup_custom_' + args[0] + '_error')

        return ret['succeed'][self.method]['stdreturn']
=======
        super(CustomBackupMethod, self).mount()
        ret = hook_callback(
            "backup_method", [self.method], args=self._get_args("mount")
        )

        ret_failed = [
            hook
            for hook, infos in ret.items()
            if any(result["state"] == "failed" for result in infos.values())
        ]
        if ret_failed:
            raise YunohostError("backup_custom_mount_error")

    def _get_args(self, action):
        """Return the arguments to give to the custom script"""
        return [
            action,
            self.work_dir,
            self.name,
            self.repo,
            self.manager.size,
            self.manager.description,
        ]
>>>>>>> 8a82fe03


#
# "Front-end"                                                               #
#

<<<<<<< HEAD
def backup_create(name=None, description=None, repos=[],
                  system=[], apps=[]):
=======

@is_unit_operation()
def backup_create(
    operation_logger,
    name=None,
    description=None,
    methods=[],
    output_directory=None,
    system=[],
    apps=[],
    dry_run=False,
):
>>>>>>> 8a82fe03
    """
    Create a backup local archive

    Keyword arguments:
        name -- Name of the backup archive
        description -- Short description of the backup
        method -- Method of backup to use
        output_directory -- Output directory for the backup
        system -- List of system elements to backup
        apps -- List of application names to backup
    """

    # TODO: Add a 'clean' argument to clean output directory

    #
    # Validate / parse arguments                                            #
    #

    # Validate there is no archive with the same name
    if name and name in backup_list()["archives"]:
        raise YunohostValidationError("backup_archive_name_exists")

    # By default we backup using the tar method
    if not methods:
        methods = ["tar"]

<<<<<<< HEAD
=======
    # Validate output_directory option
    if output_directory:
        output_directory = os.path.abspath(output_directory)

        # Check for forbidden folders
        if output_directory.startswith(ARCHIVES_PATH) or re.match(
            r"^/(|(bin|boot|dev|etc|lib|root|run|sbin|sys|usr|var)(|/.*))$",
            output_directory,
        ):
            raise YunohostValidationError("backup_output_directory_forbidden")

    if "copy" in methods:
        if not output_directory:
            raise YunohostValidationError("backup_output_directory_required")
        # Check that output directory is empty
        elif os.path.isdir(output_directory) and os.listdir(output_directory):
            raise YunohostValidationError("backup_output_directory_not_empty")

>>>>>>> 8a82fe03
    # If no --system or --apps given, backup everything
    if system is None and apps is None:
        system = []
        apps = []

    #
    # Intialize                                                             #
    #

    operation_logger.start()

    # Create yunohost archives directory if it does not exists
    _create_archive_dir()

<<<<<<< HEAD
    # Prepare files to backup
    backup_manager = BackupManager(name, description)

    # Add backup methods
    if repos == []:
        repos = ['/home/yunohost.backup/archives']

    for repo in repos:
        repo = BackupRepository.get(repo)
        backup_manager.add(repo.method)
=======
    # Initialize backup manager

    backup_manager = BackupManager(
        name, description, methods=methods, work_dir=output_directory
    )
>>>>>>> 8a82fe03

    # Add backup targets (system and apps)

    backup_manager.set_system_targets(system)
    backup_manager.set_apps_targets(apps)

    for app in backup_manager.targets.list("apps", exclude=["Skipped"]):
        operation_logger.related_to.append(("app", app))
    operation_logger.flush()

    #
    # Collect files and put them in the archive                             #
    #

    # Collect files to be backup (by calling app backup script / system hooks)
    backup_manager.collect_files()

    if dry_run:
        return {
            "size": backup_manager.size,
            "size_details": backup_manager.size_details,
        }

    # Apply backup methods on prepared files
    logger.info(m18n.n("backup_actually_backuping"))
    logger.info(
        m18n.n(
            "backup_create_size_estimation",
            size=binary_to_human(backup_manager.size) + "B",
        )
    )
    backup_manager.backup()

    logger.success(m18n.n("backup_created"))
    operation_logger.success()

    return {
        "name": backup_manager.name,
        "size": backup_manager.size,
        "results": backup_manager.targets.results,
    }


def backup_restore(name, system=[], apps=[], force=False):
    """
    Restore from a local backup archive

    Keyword argument:
        name -- Name of the local backup archive
        force -- Force restauration on an already installed system
        system -- List of system parts to restore
        apps -- List of application names to restore
    """

    #
    # Validate / parse arguments                                            #
    #

    # If no --system or --apps given, restore everything
    if system is None and apps is None:
        system = []
        apps = []

    #
    # Initialize                                                            #
    #

    if name.endswith(".tar.gz"):
        name = name[: -len(".tar.gz")]
    elif name.endswith(".tar"):
        name = name[: -len(".tar")]

    restore_manager = RestoreManager(name)

    restore_manager.set_system_targets(system)
    restore_manager.set_apps_targets(apps)

    restore_manager.assert_enough_free_space()

    #
    # Add validation if restoring system parts on an already-installed system
    #

    if restore_manager.targets.targets["system"] != [] and os.path.isfile(
        "/etc/yunohost/installed"
    ):
        logger.warning(m18n.n("yunohost_already_installed"))
        if not force:
            try:
                # Ask confirmation for restoring
                i = Moulinette.prompt(
                    m18n.n("restore_confirm_yunohost_installed", answers="y/N")
                )
            except NotImplemented:
                pass
            else:
                if i == "y" or i == "Y":
                    force = True
            if not force:
                raise YunohostError("restore_failed")

    #
    # Mount the archive then call the restore for each system part / app    #
    #

    logger.info(m18n.n("backup_mount_archive_for_restore"))
    restore_manager.mount()
    restore_manager.restore()

    # Check if something has been restored
    if restore_manager.success:
        logger.success(m18n.n("restore_complete"))
    else:
        raise YunohostError("restore_nothings_done")

    return restore_manager.targets.results


def backup_list(repos=[], with_info=False, human_readable=False):
    """
    List available local backup archives

    Keyword arguments:
        repos -- Repositories from which list archives
        with_info -- Show backup information for each archive
        human_readable -- Print sizes in human readable format

    """
<<<<<<< HEAD
    result = OrderedDict()
    
    if repos == []:
        repos = BackupRepository.all()
    else:
        for k, repo in repos:
            repos[k] = BackupRepository.get(repo)


    for repo in repos:
        result[repo.name] = repo.list(with_info)
        
        # Add details
        if result[repo.name] and with_info:
            d = OrderedDict()
            for a in result[repo.name]:
                try:
                    d[a] = backup_info(a, repo=repo.location, human_readable=human_readable)
                except YunohostError as e:
                    logger.warning('%s: %s' % (a, e.strerror))

            result[repo.name] = d
    
    return result
=======
    # Get local archives sorted according to last modification time
    # (we do a realpath() to resolve symlinks)
    archives = glob("%s/*.tar.gz" % ARCHIVES_PATH) + glob("%s/*.tar" % ARCHIVES_PATH)
    archives = set([os.path.realpath(archive) for archive in archives])
    archives = sorted(archives, key=lambda x: os.path.getctime(x))
    # Extract only filename without the extension

    def remove_extension(f):
        if f.endswith(".tar.gz"):
            return os.path.basename(f)[: -len(".tar.gz")]
        else:
            return os.path.basename(f)[: -len(".tar")]

    archives = [remove_extension(f) for f in archives]

    if with_info:
        d = OrderedDict()
        for archive in archives:
            try:
                d[archive] = backup_info(archive, human_readable=human_readable)
            except YunohostError as e:
                logger.warning(str(e))
            except Exception:
                import traceback

                logger.warning(
                    "Could not check infos for archive %s: %s"
                    % (archive, "\n" + traceback.format_exc())
                )

        archives = d

    return {"archives": archives}


def backup_download(name):

    if Moulinette.interface.type != "api":
        logger.error(
            "This option is only meant for the API/webadmin and doesn't make sense for the command line."
        )
        return

    archive_file = "%s/%s.tar" % (ARCHIVES_PATH, name)

    # Check file exist (even if it's a broken symlink)
    if not os.path.lexists(archive_file):
        archive_file += ".gz"
        if not os.path.lexists(archive_file):
            raise YunohostValidationError("backup_archive_name_unknown", name=name)

    # If symlink, retrieve the real path
    if os.path.islink(archive_file):
        archive_file = os.path.realpath(archive_file)

        # Raise exception if link is broken (e.g. on unmounted external storage)
        if not os.path.exists(archive_file):
            raise YunohostValidationError(
                "backup_archive_broken_link", path=archive_file
            )

    # We return a raw bottle HTTPresponse (instead of serializable data like
    # list/dict, ...), which is gonna be picked and used directly by moulinette
    from bottle import static_file

    archive_folder, archive_file_name = archive_file.rsplit("/", 1)
    return static_file(archive_file_name, archive_folder, download=archive_file_name)
>>>>>>> 8a82fe03


def backup_info(name, repo=None, with_details=False, human_readable=False):
    """
    Get info about a local backup archive

    Keyword arguments:
        name -- Name of the local backup archive
        with_details -- Show additional backup information
        human_readable -- Print sizes in human readable format

    """
<<<<<<< HEAD
    if not repo:
        repo = '/home/yunohost.backup/archives/'

    repo = BackupRepository.get(repo)

    info = repo.method.info(name)
    
    # Historically backup size was not here, in that case we know it's a tar archive
    size = info.get('size', 0)
    if not size:
        tar = tarfile.open(repo.archive_path, "r:gz")
        size = reduce(lambda x, y: getattr(x, 'size', x) + getattr(y, 'size', y),
                      tar.getmembers())
        tar.close()
    
    result = {
        'path': repo.archive_path,
        'created_at': datetime.utcfromtimestamp(info['created_at']),
        'description': info['description'],
        'size': size,
=======

    if name.endswith(".tar.gz"):
        name = name[: -len(".tar.gz")]
    elif name.endswith(".tar"):
        name = name[: -len(".tar")]

    archive_file = "%s/%s.tar" % (ARCHIVES_PATH, name)

    # Check file exist (even if it's a broken symlink)
    if not os.path.lexists(archive_file):
        archive_file += ".gz"
        if not os.path.lexists(archive_file):
            raise YunohostValidationError("backup_archive_name_unknown", name=name)

    # If symlink, retrieve the real path
    if os.path.islink(archive_file):
        archive_file = os.path.realpath(archive_file)

        # Raise exception if link is broken (e.g. on unmounted external storage)
        if not os.path.exists(archive_file):
            raise YunohostValidationError(
                "backup_archive_broken_link", path=archive_file
            )

    info_file = "%s/%s.info.json" % (ARCHIVES_PATH, name)

    if not os.path.exists(info_file):
        tar = tarfile.open(
            archive_file, "r:gz" if archive_file.endswith(".gz") else "r"
        )
        info_dir = info_file + ".d"

        try:
            files_in_archive = tar.getnames()
        except (IOError, EOFError, tarfile.ReadError) as e:
            raise YunohostError(
                "backup_archive_corrupted", archive=archive_file, error=str(e)
            )

        try:
            if "info.json" in files_in_archive:
                tar.extract("info.json", path=info_dir)
            elif "./info.json" in files_in_archive:
                tar.extract("./info.json", path=info_dir)
            else:
                raise KeyError
        except KeyError:
            logger.debug(
                "unable to retrieve '%s' inside the archive", info_file, exc_info=1
            )
            raise YunohostError(
                "backup_archive_cant_retrieve_info_json", archive=archive_file
            )
        else:
            shutil.move(os.path.join(info_dir, "info.json"), info_file)
        finally:
            tar.close()
        os.rmdir(info_dir)

    try:
        with open(info_file) as f:
            # Retrieve backup info
            info = json.load(f)
    except Exception:
        logger.debug("unable to load '%s'", info_file, exc_info=1)
        raise YunohostError(
            "backup_archive_cant_retrieve_info_json", archive=archive_file
        )

    # Retrieve backup size
    size = info.get("size", 0)
    if not size:
        tar = tarfile.open(
            archive_file, "r:gz" if archive_file.endswith(".gz") else "r"
        )
        size = reduce(
            lambda x, y: getattr(x, "size", x) + getattr(y, "size", y), tar.getmembers()
        )
        tar.close()
    if human_readable:
        size = binary_to_human(size) + "B"

    result = {
        "path": archive_file,
        "created_at": datetime.utcfromtimestamp(info["created_at"]),
        "description": info["description"],
        "size": size,
>>>>>>> 8a82fe03
    }
    if human_readable:
        result['size'] = binary_to_human(result['size']) + 'B'

    if with_details:
        system_key = "system"
        # Historically 'system' was 'hooks'
        if "hooks" in info.keys():
            system_key = "hooks"

        if "size_details" in info.keys():
            for category in ["apps", "system"]:
                for name, key_info in info[category].items():

                    if category == "system":
                        # Stupid legacy fix for weird format between 3.5 and 3.6
                        if isinstance(key_info, dict):
                            key_info = key_info.keys()
                        info[category][name] = key_info = {"paths": key_info}
                    else:
                        info[category][name] = key_info

                    if name in info["size_details"][category].keys():
                        key_info["size"] = info["size_details"][category][name]
                        if human_readable:
                            key_info["size"] = binary_to_human(key_info["size"]) + "B"
                    else:
                        key_info["size"] = -1
                        if human_readable:
                            key_info["size"] = "?"

        result["apps"] = info["apps"]
        result["system"] = info[system_key]
        result["from_yunohost_version"] = info.get("from_yunohost_version")
    return result



def backup_delete(name):
    """
    Delete a backup

    Keyword arguments:
        name -- Name of the local backup archive

    """
    if name not in backup_list()["archives"]:
        raise YunohostValidationError("backup_archive_name_unknown", name=name)

    hook_callback("pre_backup_delete", args=[name])

    archive_file = "%s/%s.tar" % (ARCHIVES_PATH, name)
    if os.path.exists(archive_file + ".gz"):
        archive_file += ".gz"
    info_file = "%s/%s.info.json" % (ARCHIVES_PATH, name)

    files_to_delete = [archive_file, info_file]

    # To handle the case where archive_file is in fact a symlink
    if os.path.islink(archive_file):
        actual_archive = os.path.realpath(archive_file)
        files_to_delete.append(actual_archive)

    for backup_file in files_to_delete:
        if not os.path.exists(backup_file):
            continue
        try:
            os.remove(backup_file)
        except Exception:
            logger.debug("unable to delete '%s'", backup_file, exc_info=1)
            logger.warning(m18n.n("backup_delete_error", path=backup_file))

    hook_callback("post_backup_delete", args=[name])

    logger.success(m18n.n("backup_deleted"))



#
# Repository subcategory
#
import yunohost.repository


def backup_repository_list(full):
    return yunohost.repository.backup_repository_list(full)


def backup_repository_info(name, human_readable, space_used):
    return yunohost.repository.backup_repository_info(name, human_readable, space_used)


def backup_repository_add(location, name, description, methods, quota, encryption):
    return yunohost.repository.backup_repository_add(location, name, description, methods, quota, encryption)


def backup_repository_update(name, description, quota, password):
    return yunohost.repository.backup_repository_update(name, description, quota, password)


def backup_repository_remove(name, purge):
    return yunohost.repository.backup_repository_remove(name, purge)



#
# End Repository subcategory
#


#
# Misc helpers                                                              #
#


def _create_archive_dir():
    """Create the YunoHost archives directory if doesn't exist"""
    if not os.path.isdir(ARCHIVES_PATH):
        if os.path.lexists(ARCHIVES_PATH):
            raise YunohostError("backup_output_symlink_dir_broken", path=ARCHIVES_PATH)

        # Create the archive folder, with 'admin' as owner, such that
        # people can scp archives out of the server
        mkdir(ARCHIVES_PATH, mode=0o750, parents=True, uid="admin", gid="root")


def _call_for_each_path(self, callback, csv_path=None):
    """Call a callback for each path in csv"""
    if csv_path is None:
        csv_path = self.csv_path
    with open(csv_path, "r") as backup_file:
        backup_csv = csv.DictReader(backup_file, fieldnames=["source", "dest"])
        for row in backup_csv:
            callback(self, row["source"], row["dest"])


def _recursive_umount(directory):
    """
    Recursively umount sub directories of a directory

    Args:
        directory -- a directory path
    """
    mount_lines = check_output("mount").split("\n")

    points_to_umount = [
        line.split(" ")[2]
        for line in mount_lines
        if len(line) >= 3 and line.split(" ")[2].startswith(os.path.realpath(directory))
    ]

    everything_went_fine = True
    for point in reversed(points_to_umount):
        ret = subprocess.call(["umount", point])
        if ret != 0:
            everything_went_fine = False
            logger.warning(m18n.n("backup_cleaning_failed", point))
            continue

    return everything_went_fine


def disk_usage(path):
    # We don't do this in python with os.stat because we don't want
    # to follow symlinks

    du_output = check_output(["du", "-sb", path], shell=False)
    return int(du_output.split()[0])


def binary_to_human(n, customary=False):
    """
    Convert bytes or bits into human readable format with binary prefix
    Keyword argument:
        n -- Number to convert
        customary -- Use customary symbol instead of IEC standard
    """
    symbols = ("Ki", "Mi", "Gi", "Ti", "Pi", "Ei", "Zi", "Yi")
    if customary:
        symbols = ("K", "M", "G", "T", "P", "E", "Z", "Y")
    prefix = {}
    for i, s in enumerate(symbols):
        prefix[s] = 1 << (i + 1) * 10
    for s in reversed(symbols):
        if n >= prefix[s]:
            value = float(n) / prefix[s]
            return "%.1f%s" % (value, s)
    return "%s" % n<|MERGE_RESOLUTION|>--- conflicted
+++ resolved
@@ -69,15 +69,8 @@
     _tools_migrations_run_before_app_restore,
 )
 from yunohost.regenconf import regen_conf
-<<<<<<< HEAD
-from yunohost.log import OperationLogger
+from yunohost.log import OperationLogger, is_unit_operation
 from yunohost.repository import BackupRepository
-from functools import reduce
-
-BACKUP_PATH = '/home/yunohost.backup'
-ARCHIVES_PATH = '%s/archives' % BACKUP_PATH
-=======
-from yunohost.log import OperationLogger, is_unit_operation
 from yunohost.utils.error import YunohostError, YunohostValidationError
 from yunohost.utils.packages import ynh_packages_version
 from yunohost.utils.filesystem import free_space_in_directory
@@ -85,7 +78,6 @@
 
 BACKUP_PATH = "/home/yunohost.backup"
 ARCHIVES_PATH = "%s/archives" % BACKUP_PATH
->>>>>>> 8a82fe03
 APP_MARGIN_SPACE_SIZE = 100  # In MB
 CONF_MARGIN_SPACE_SIZE = 10  # IN MB
 POSTINSTALL_ESTIMATE_SPACE_SIZE = 5  # In MB
@@ -1653,14 +1645,10 @@
                    BackupRepository object. If None, the default repo is used :
                    /home/yunohost.backup/archives/
         """
-<<<<<<< HEAD
+        self.manager = manager
         if not repo or isinstance(repo, basestring):
             repo = BackupRepository.get_or_create(ARCHIVES_PATH)
         self.repo = repo
-=======
-        self.manager = manager
-        self.repo = ARCHIVES_PATH if repo is None else repo
->>>>>>> 8a82fe03
 
     @property
     def method_name(self):
@@ -1671,7 +1659,7 @@
     def archive_path(self):
         """Return the archive path"""
         return self.repo.location + '::' + self.name
-    
+
     @property
     def name(self):
         """Return the backup name"""
@@ -1735,7 +1723,7 @@
 
     def info(self, name):
         self._assert_archive_exists()
-           
+
         info_json = self._get_info_string()
         if not self._info_json:
             raise YunohostError('backup_info_json_not_implemented')
@@ -1744,9 +1732,9 @@
         except:
             logger.debug("unable to load info json", exc_info=1)
             raise YunohostError('backup_invalid_archive')
-        
+
         return info
-    
+
     def clean(self):
         """
         Umount sub directories of working dirextories and delete it if temporary
@@ -1898,17 +1886,9 @@
     could be the inverse for restoring
     """
 
-<<<<<<< HEAD
-    def __init__(self, repo=None):
-        super(CopyBackupMethod, self).__init__(repo)
-        filesystem.mkdir(self.repo.path, parent=True)
-
-    @property
-    def method_name(self):
-        return 'copy'
-=======
+    # FIXME: filesystem.mkdir(self.repo.path, parent=True)
+
     method_name = "copy"
->>>>>>> 8a82fe03
 
     def backup(self):
         """Copy prepared files into a the repo"""
@@ -1916,13 +1896,8 @@
         self._check_is_enough_free_space()
 
         for path in self.manager.paths_to_backup:
-<<<<<<< HEAD
-            source = path['source']
-            dest = os.path.join(self.repo.path, path['dest'])
-=======
             source = path["source"]
-            dest = os.path.join(self.repo, path["dest"])
->>>>>>> 8a82fe03
+            dest = os.path.join(self.repo.path, path["dest"])
             if source == dest:
                 logger.debug("Files already copyed")
                 return
@@ -1944,9 +1919,8 @@
         # the ynh cli
         super(CopyBackupMethod, self).mount()
 
-<<<<<<< HEAD
         if not os.path.isdir(self.repo.path):
-            raise YunohostError('backup_no_uncompress_archive_dir')
+            raise YunohostError("backup_no_uncompress_archive_dir")
 
         filesystem.mkdir(self.work_dir, parent=True)
         ret = subprocess.call(["mount", "-r", "--rbind", self.repo.path,
@@ -1957,16 +1931,7 @@
             logger.warning(m18n.n("bind_mouting_disable"))
             subprocess.call(["mountpoint", "-q", self.repo.path,
                             "&&", "umount", "-R", self.repo.path])
-            raise YunohostError('backup_cant_mount_uncompress_archive')
-=======
-        if not os.path.isdir(self.repo):
-            raise YunohostError("backup_no_uncompress_archive_dir")
-
-        filesystem.mkdir(self.work_dir, parent=True)
-        ret = subprocess.call(["mount", "-r", "--rbind", self.repo, self.work_dir])
-        if ret == 0:
-            return
->>>>>>> 8a82fe03
+            raise YunohostError("backup_cant_mount_uncompress_archive")
 
         logger.warning(
             "Could not mount the backup in readonly mode with --rbind ... Unmounting"
@@ -1981,34 +1946,23 @@
         shutil.copy(file, target)
 
 
-<<<<<<< HEAD
-    def __init__(self, repo=None):
-        super(TarBackupMethod, self).__init__(repo)
-        filesystem.mkdir(self.repo.path, parent=True)
-=======
 class TarBackupMethod(BackupMethod):
->>>>>>> 8a82fe03
-
+
+    # FIXME: filesystem.mkdir(self.repo.path, parent=True)
     method_name = "tar"
 
     @property
-<<<<<<< HEAD
     def archive_path(self):
-        """Return the compress archive path"""
-        return os.path.join(self.repo.path, self.name + '.tar.gz')
-=======
-    def _archive_file(self):
 
         if isinstance(self.manager, BackupManager) and settings_get(
             "backup.compress_tar_archives"
         ):
-            return os.path.join(self.repo, self.name + ".tar.gz")
-
-        f = os.path.join(self.repo, self.name + ".tar")
+            return os.path.join(self.repo.path, self.name + ".tar.gz")
+
+        f = os.path.join(self.repo.path, self.name + ".tar")
         if os.path.exists(f + ".gz"):
             f += ".gz"
         return f
->>>>>>> 8a82fe03
 
     def backup(self):
         """
@@ -2018,36 +1972,23 @@
         compress archive isn't located here, add a symlink to the archive to.
         """
 
-<<<<<<< HEAD
         if not os.path.exists(self.repo.path):
-            filesystem.mkdir(self.repo.path, 0o750, parents=True, uid='admin')
-=======
-        if not os.path.exists(self.repo):
-            filesystem.mkdir(self.repo, 0o750, parents=True, uid="admin")
->>>>>>> 8a82fe03
+            filesystem.mkdir(self.repo.path, 0o750, parents=True, uid="admin")
 
         # Check free space in output
         self._check_is_enough_free_space()
 
         # Open archive file for writing
         try:
-<<<<<<< HEAD
-            tar = tarfile.open(self.archive_path, "w:gz")
-        except:
-            logger.debug("unable to open '%s' for writing",
-                         self.archive_path, exc_info=1)
-            raise YunohostError('backup_archive_open_failed')
-=======
             tar = tarfile.open(
-                self._archive_file,
-                "w:gz" if self._archive_file.endswith(".gz") else "w",
+                self.archive_path,
+                "w:gz" if self.archive_path.endswith(".gz") else "w",
             )
         except Exception:
             logger.debug(
-                "unable to open '%s' for writing", self._archive_file, exc_info=1
+                "unable to open '%s' for writing", self.archive_path, exc_info=1
             )
             raise YunohostError("backup_archive_open_failed")
->>>>>>> 8a82fe03
 
         # Add files to the archive
         try:
@@ -2070,14 +2011,6 @@
             tar.close()
 
         # Move info file
-<<<<<<< HEAD
-        shutil.copy(os.path.join(self.work_dir, 'info.json'),
-                    os.path.join(self.repo.path, self.name + '.info.json'))
-
-        # If backuped to a non-default location, keep a symlink of the archive
-        # to that location
-        link = os.path.join(self.repo.path, self.name + '.tar.gz')
-=======
         shutil.copy(
             os.path.join(self.work_dir, "info.json"),
             os.path.join(ARCHIVES_PATH, self.name + ".info.json"),
@@ -2085,8 +2018,7 @@
 
         # If backuped to a non-default location, keep a symlink of the archive
         # to that location
-        link = os.path.join(ARCHIVES_PATH, self.name + ".tar")
->>>>>>> 8a82fe03
+        link = os.path.join(self.repo.path, self.name + ".tar")
         if not os.path.isfile(link):
             os.symlink(self.archive_path, link)
 
@@ -2094,37 +2026,18 @@
         """
         Mount the archive. We avoid intermediate copies to be able to restore on system with low free space.
         """
-<<<<<<< HEAD
-        super(TarBackupMethod, self).mount(restore_manager)
-        
-        # Check file exist and it's not a broken link
-        self._assert_archive_exists()
-
-        # Check the archive can be open
-        try:
-            tar = tarfile.open(self.archive_path, "r:gz")
-        except:
-            logger.debug("cannot open backup archive '%s'",
-                         self.archive_path, exc_info=1)
-            raise YunohostError('backup_archive_open_failed')
-
-        # FIXME : Is this really useful to close the archive just to
-        # reopen it right after this with the same options ...?
-        tar.close()
-=======
         super(TarBackupMethod, self).mount()
->>>>>>> 8a82fe03
 
         # Mount the tarball
         logger.debug(m18n.n("restore_extracting"))
         try:
             tar = tarfile.open(
-                self._archive_file,
-                "r:gz" if self._archive_file.endswith(".gz") else "r",
+                self.archive_path,
+                "r:gz" if self.archive_path.endswith(".gz") else "r",
             )
         except Exception:
             logger.debug(
-                "cannot open backup archive '%s'", self._archive_file, exc_info=1
+                "cannot open backup archive '%s'", self.archive_path, exc_info=1
             )
             raise YunohostError("backup_archive_open_failed")
 
@@ -2132,7 +2045,7 @@
             files_in_archive = tar.getnames()
         except (IOError, EOFError, tarfile.ReadError) as e:
             raise YunohostError(
-                "backup_archive_corrupted", archive=self._archive_file, error=str(e)
+                "backup_archive_corrupted", archive=self.archive_path, error=str(e)
             )
 
         if "info.json" in tar.getnames():
@@ -2147,7 +2060,7 @@
             )
             tar.close()
             raise YunohostError(
-                "backup_archive_cant_retrieve_info_json", archive=self._archive_file
+                "backup_archive_cant_retrieve_info_json", archive=self.archive_path
             )
 
         if "backup.csv" in files_in_archive:
@@ -2196,30 +2109,37 @@
             ]
             tar.extractall(members=subdir_and_files, path=self.work_dir)
 
-<<<<<<< HEAD
+        tar.close()
+
+    def copy(self, file, target):
+        tar = tarfile.open(
+            self._archive_file, "r:gz" if self._archive_file.endswith(".gz") else "r"
+        )
+        file_to_extract = tar.getmember(file)
+        # Remove the path
+        file_to_extract.name = os.path.basename(file_to_extract.name)
+        tar.extract(file_to_extract, path=target)
+        tar.close()
+
     def list(self):
-        result = []
-
-        try:
-            # Retrieve local archives
-            archives = os.listdir(self.repo.path)
-        except OSError:
-            logger.debug("unable to iterate over local archives", exc_info=1)
-        else:
-            # Iterate over local archives
-            for f in archives:
-                try:
-                    name = f[:f.rindex('.tar.gz')]
-                except ValueError:
-                    continue
-                result.append(name)
-            result.sort(key=lambda x: os.path.getctime(self.archive_path))
-
-        return result
+        # Get local archives sorted according to last modification time
+        # (we do a realpath() to resolve symlinks)
+        archives = glob("%s/*.tar.gz" % self.repo.path) + glob("%s/*.tar" % self.repo.path)
+        archives = set([os.path.realpath(archive) for archive in archives])
+        archives = sorted(archives, key=lambda x: os.path.getctime(x))
+        # Extract only filename without the extension
+
+        def remove_extension(f):
+            if f.endswith(".tar.gz"):
+                return os.path.basename(f)[: -len(".tar.gz")]
+            else:
+                return os.path.basename(f)[: -len(".tar")]
+
+        return [remove_extension(f) for f in archives]
 
     def _archive_exists(self):
         return os.path.lexists(self.archive_path)
-    
+
     def _assert_archive_exists(self):
         if not self._archive_exists():
             raise YunohostError('backup_archive_name_unknown', name=self.name)
@@ -2266,7 +2186,7 @@
 
         if not self.repo.domain:
             filesystem.mkdir(self.repo.path, parent=True)
-        
+
         cmd = ['borg', 'init', self.repo.location]
 
         if self.repo.quota:
@@ -2276,8 +2196,8 @@
     @property
     def method_name(self):
         return 'borg'
-    
-    
+
+
     def need_mount(self):
         return True
 
@@ -2290,7 +2210,7 @@
     def mount(self, restore_manager):
         """ Extract and mount needed files with borg """
         super(BorgBackupMethod, self).mount(restore_manager)
-        
+
         # Export as tar needed files through a pipe
         cmd = ['borg', 'export-tar', self.archive_path, '-']
         borg = self._run_borg_command(cmd, stdout=subprocess.PIPE)
@@ -2313,7 +2233,7 @@
         out = self._call('list', cmd)
         result = out.strip().splitlines()
         return result
-    
+
     def _assert_archive_exists(self):
         """ Trigger an error if archive is missing
 
@@ -2340,43 +2260,30 @@
         if self.repo.domain:
             # TODO Use the best/good key
             private_key = "/root/.ssh/ssh_host_ed25519_key"
-            
+
             # Don't check ssh fingerprint strictly the first time
             # TODO improve this by publishing and checking this with DNS
             strict = 'yes' if self.repo.domain in open('/root/.ssh/known_hosts').read() else 'no'
             env['BORG_RSH'] = "ssh -i %s -oStrictHostKeyChecking=%s"
             env['BORG_RSH'] = env['BORG_RSH'] % (private_key, strict)
-        
+
         # In case, borg need a passphrase to get access to the repo
         if self.repo.passphrase:
             cmd += ['-e', 'repokey']
             env['BORG_PASSPHRASE'] = self.repo.passphrase
 
         return subprocess.Popen(cmd, env=env, stdout=stdout)
-    
+
     def _call(self, action, cmd):
         borg = self._run_borg_command(cmd)
         return_code = borg.wait()
         if return_code:
             raise YunohostError('backup_borg_' + action + '_error')
-        
+
         out, _ = borg.communicate()
 
         return out
 
-=======
-        tar.close()
-
-    def copy(self, file, target):
-        tar = tarfile.open(
-            self._archive_file, "r:gz" if self._archive_file.endswith(".gz") else "r"
-        )
-        file_to_extract = tar.getmember(file)
-        # Remove the path
-        file_to_extract.name = os.path.basename(file_to_extract.name)
-        tar.extract(file_to_extract, path=target)
-        tar.close()
->>>>>>> 8a82fe03
 
 
 class CustomBackupMethod(BackupMethod):
@@ -2395,50 +2302,67 @@
         self.method = method
         self._need_mount = None
 
-<<<<<<< HEAD
-    @property
-    def method_name(self):
-        return 'custom'
-
-=======
->>>>>>> 8a82fe03
     def need_mount(self):
         """Call the backup_method hook to know if we need to organize files"""
         if self._need_mount is not None:
             return self._need_mount
 
-<<<<<<< HEAD
-        ret = hook_callback('backup_method', [self.method],
-                            args=['need_mount'])
-
-        ret_succeed = [hook for hook, infos in ret.items()
-                       if any(result["state"] == "succeed" for result in infos.values())]
-=======
-        ret = hook_callback(
-            "backup_method", [self.method], args=self._get_args("need_mount")
-        )
-        ret_succeed = [
-            hook
-            for hook, infos in ret.items()
-            if any(result["state"] == "succeed" for result in infos.values())
-        ]
->>>>>>> 8a82fe03
-        self._need_mount = True if ret_succeed else False
-        return self._need_mount
+        try:
+            self._call('nedd_mount')
+        except YunohostError:
+            return False
+        return True
 
     def backup(self):
         """
         Launch a custom script to backup
         """
 
-<<<<<<< HEAD
         self._call('backup', self.work_dir, self.name, self.repo.location, self.manager.size,
                 self.manager.description)
-=======
-        ret = hook_callback(
-            "backup_method", [self.method], args=self._get_args("backup")
-        )
->>>>>>> 8a82fe03
+
+    def mount(self):
+        """
+        Launch a custom script to mount the custom archive
+        """
+        super().mount()
+        self._call('mount', self.work_dir, self.name, self.repo.location, self.manager.size,
+                self.manager.description)
+
+    def list(self):
+        """ Return a list of archives names
+
+        Exceptions:
+        backup_custom_list_error -- Raised if the custom script failed
+        """
+        out = self._call('list', self.repo.location)
+        result = out.strip().splitlines()
+        return result
+
+    def _assert_archive_exists(self):
+        """ Trigger an error if archive is missing
+
+        Exceptions:
+        backup_custom_exist_error -- Raised if the custom script failed
+        """
+        self._call('exist', self.name, self.repo.location)
+
+    def _get_info_string(self):
+        """ Return json string of the info.json file
+
+        Exceptions:
+        backup_custom_info_error -- Raised if the custom script failed
+        """
+        return self._call('info', self.name, self.repo.location)
+
+    def _call(self, *args):
+        """ Call a submethod of backup method hook
+
+        Exceptions:
+        backup_custom_ACTION_error -- Raised if the custom script failed
+        """
+        ret = hook_callback("backup_method", [self.method],
+                            args=args)
 
         ret_failed = [
             hook
@@ -2446,71 +2370,9 @@
             if any(result["state"] == "failed" for result in infos.values())
         ]
         if ret_failed:
-            raise YunohostError("backup_custom_backup_error")
-
-    def mount(self):
-        """
-        Launch a custom script to mount the custom archive
-        """
-<<<<<<< HEAD
-        super(CustomBackupMethod, self).mount(restore_manager)
-        self._call('mount', self.work_dir, self.name, self.repo.location, self.manager.size,
-                self.manager.description)
-
-    def list(self):
-        """ Return a list of archives names
-
-        Exceptions:
-        backup_custom_list_error -- Raised if the custom script failed
-        """
-        out = self._call('list', self.repo.location)
-        result = out.strip().splitlines()
-        return result
-    
-    def _assert_archive_exists(self):
-        """ Trigger an error if archive is missing
-
-        Exceptions:
-        backup_custom_exist_error -- Raised if the custom script failed
-        """
-        self._call('exist', self.name, self.repo.location)
-
-    def _get_info_string(self):
-        """ Return json string of the info.json file
-
-        Exceptions:
-        backup_custom_info_error -- Raised if the custom script failed
-        """
-        return self._call('info', self.name, self.repo.location)
-    
-    def _call(self, *args):
-        """ Call a submethod of backup method hook
-
-        Exceptions:
-        backup_custom_ACTION_error -- Raised if the custom script failed
-        """
-        ret = hook_callback('backup_method', [self.method],
-                            args=args)
-
-        ret_failed = [hook for hook, infos in ret.items()
-                      if any(result["state"] == "failed" for result in infos.values())]
-        if ret['failed']:
-            raise YunohostError('backup_custom_' + args[0] + '_error')
-
-        return ret['succeed'][self.method]['stdreturn']
-=======
-        super(CustomBackupMethod, self).mount()
-        ret = hook_callback(
-            "backup_method", [self.method], args=self._get_args("mount")
-        )
-
-        ret_failed = [
-            hook
-            for hook, infos in ret.items()
-            if any(result["state"] == "failed" for result in infos.values())
-        ]
-        if ret_failed:
-            raise YunohostError("backup_custom_mount_error")
+            raise YunohostError("backup_custom_" + args[0] + "_error")
+
+        return ret["succeed"][self.method]["stdreturn"]
 
     def _get_args(self, action):
         """Return the arguments to give to the custom script"""
@@ -2522,30 +2384,22 @@
             self.manager.size,
             self.manager.description,
         ]
->>>>>>> 8a82fe03
 
 
 #
 # "Front-end"                                                               #
 #
-
-<<<<<<< HEAD
-def backup_create(name=None, description=None, repos=[],
-                  system=[], apps=[]):
-=======
 
 @is_unit_operation()
 def backup_create(
     operation_logger,
     name=None,
     description=None,
-    methods=[],
-    output_directory=None,
+    repos=[],
     system=[],
     apps=[],
     dry_run=False,
 ):
->>>>>>> 8a82fe03
     """
     Create a backup local archive
 
@@ -2572,27 +2426,6 @@
     if not methods:
         methods = ["tar"]
 
-<<<<<<< HEAD
-=======
-    # Validate output_directory option
-    if output_directory:
-        output_directory = os.path.abspath(output_directory)
-
-        # Check for forbidden folders
-        if output_directory.startswith(ARCHIVES_PATH) or re.match(
-            r"^/(|(bin|boot|dev|etc|lib|root|run|sbin|sys|usr|var)(|/.*))$",
-            output_directory,
-        ):
-            raise YunohostValidationError("backup_output_directory_forbidden")
-
-    if "copy" in methods:
-        if not output_directory:
-            raise YunohostValidationError("backup_output_directory_required")
-        # Check that output directory is empty
-        elif os.path.isdir(output_directory) and os.listdir(output_directory):
-            raise YunohostValidationError("backup_output_directory_not_empty")
-
->>>>>>> 8a82fe03
     # If no --system or --apps given, backup everything
     if system is None and apps is None:
         system = []
@@ -2607,24 +2440,16 @@
     # Create yunohost archives directory if it does not exists
     _create_archive_dir()
 
-<<<<<<< HEAD
     # Prepare files to backup
     backup_manager = BackupManager(name, description)
 
     # Add backup methods
     if repos == []:
-        repos = ['/home/yunohost.backup/archives']
+        repos = ["/home/yunohost.backup/archives"]
 
     for repo in repos:
         repo = BackupRepository.get(repo)
         backup_manager.add(repo.method)
-=======
-    # Initialize backup manager
-
-    backup_manager = BackupManager(
-        name, description, methods=methods, work_dir=output_directory
-    )
->>>>>>> 8a82fe03
 
     # Add backup targets (system and apps)
 
@@ -2753,9 +2578,8 @@
         human_readable -- Print sizes in human readable format
 
     """
-<<<<<<< HEAD
     result = OrderedDict()
-    
+
     if repos == []:
         repos = BackupRepository.all()
     else:
@@ -2765,7 +2589,7 @@
 
     for repo in repos:
         result[repo.name] = repo.list(with_info)
-        
+
         # Add details
         if result[repo.name] and with_info:
             d = OrderedDict()
@@ -2773,49 +2597,21 @@
                 try:
                     d[a] = backup_info(a, repo=repo.location, human_readable=human_readable)
                 except YunohostError as e:
-                    logger.warning('%s: %s' % (a, e.strerror))
+                    logger.warning(str(e))
+                except Exception:
+                    import traceback
+
+                    logger.warning(
+                        "Could not check infos for archive %s: %s"
+                        % (archive, "\n" + traceback.format_exc())
+                    )
 
             result[repo.name] = d
-    
+
     return result
-=======
-    # Get local archives sorted according to last modification time
-    # (we do a realpath() to resolve symlinks)
-    archives = glob("%s/*.tar.gz" % ARCHIVES_PATH) + glob("%s/*.tar" % ARCHIVES_PATH)
-    archives = set([os.path.realpath(archive) for archive in archives])
-    archives = sorted(archives, key=lambda x: os.path.getctime(x))
-    # Extract only filename without the extension
-
-    def remove_extension(f):
-        if f.endswith(".tar.gz"):
-            return os.path.basename(f)[: -len(".tar.gz")]
-        else:
-            return os.path.basename(f)[: -len(".tar")]
-
-    archives = [remove_extension(f) for f in archives]
-
-    if with_info:
-        d = OrderedDict()
-        for archive in archives:
-            try:
-                d[archive] = backup_info(archive, human_readable=human_readable)
-            except YunohostError as e:
-                logger.warning(str(e))
-            except Exception:
-                import traceback
-
-                logger.warning(
-                    "Could not check infos for archive %s: %s"
-                    % (archive, "\n" + traceback.format_exc())
-                )
-
-        archives = d
-
-    return {"archives": archives}
-
 
 def backup_download(name):
-
+    # TODO Integrate in backup methods
     if Moulinette.interface.type != "api":
         logger.error(
             "This option is only meant for the API/webadmin and doesn't make sense for the command line."
@@ -2846,7 +2642,6 @@
 
     archive_folder, archive_file_name = archive_file.rsplit("/", 1)
     return static_file(archive_file_name, archive_folder, download=archive_file_name)
->>>>>>> 8a82fe03
 
 
 def backup_info(name, repo=None, with_details=False, human_readable=False):
@@ -2859,116 +2654,26 @@
         human_readable -- Print sizes in human readable format
 
     """
-<<<<<<< HEAD
     if not repo:
         repo = '/home/yunohost.backup/archives/'
 
     repo = BackupRepository.get(repo)
 
     info = repo.method.info(name)
-    
+
     # Historically backup size was not here, in that case we know it's a tar archive
     size = info.get('size', 0)
     if not size:
-        tar = tarfile.open(repo.archive_path, "r:gz")
+        tar = tarfile.open(repo.archive_path, "r:gz" if archive_file.endswith(".gz") else "r")
         size = reduce(lambda x, y: getattr(x, 'size', x) + getattr(y, 'size', y),
                       tar.getmembers())
         tar.close()
-    
+
     result = {
         'path': repo.archive_path,
         'created_at': datetime.utcfromtimestamp(info['created_at']),
         'description': info['description'],
         'size': size,
-=======
-
-    if name.endswith(".tar.gz"):
-        name = name[: -len(".tar.gz")]
-    elif name.endswith(".tar"):
-        name = name[: -len(".tar")]
-
-    archive_file = "%s/%s.tar" % (ARCHIVES_PATH, name)
-
-    # Check file exist (even if it's a broken symlink)
-    if not os.path.lexists(archive_file):
-        archive_file += ".gz"
-        if not os.path.lexists(archive_file):
-            raise YunohostValidationError("backup_archive_name_unknown", name=name)
-
-    # If symlink, retrieve the real path
-    if os.path.islink(archive_file):
-        archive_file = os.path.realpath(archive_file)
-
-        # Raise exception if link is broken (e.g. on unmounted external storage)
-        if not os.path.exists(archive_file):
-            raise YunohostValidationError(
-                "backup_archive_broken_link", path=archive_file
-            )
-
-    info_file = "%s/%s.info.json" % (ARCHIVES_PATH, name)
-
-    if not os.path.exists(info_file):
-        tar = tarfile.open(
-            archive_file, "r:gz" if archive_file.endswith(".gz") else "r"
-        )
-        info_dir = info_file + ".d"
-
-        try:
-            files_in_archive = tar.getnames()
-        except (IOError, EOFError, tarfile.ReadError) as e:
-            raise YunohostError(
-                "backup_archive_corrupted", archive=archive_file, error=str(e)
-            )
-
-        try:
-            if "info.json" in files_in_archive:
-                tar.extract("info.json", path=info_dir)
-            elif "./info.json" in files_in_archive:
-                tar.extract("./info.json", path=info_dir)
-            else:
-                raise KeyError
-        except KeyError:
-            logger.debug(
-                "unable to retrieve '%s' inside the archive", info_file, exc_info=1
-            )
-            raise YunohostError(
-                "backup_archive_cant_retrieve_info_json", archive=archive_file
-            )
-        else:
-            shutil.move(os.path.join(info_dir, "info.json"), info_file)
-        finally:
-            tar.close()
-        os.rmdir(info_dir)
-
-    try:
-        with open(info_file) as f:
-            # Retrieve backup info
-            info = json.load(f)
-    except Exception:
-        logger.debug("unable to load '%s'", info_file, exc_info=1)
-        raise YunohostError(
-            "backup_archive_cant_retrieve_info_json", archive=archive_file
-        )
-
-    # Retrieve backup size
-    size = info.get("size", 0)
-    if not size:
-        tar = tarfile.open(
-            archive_file, "r:gz" if archive_file.endswith(".gz") else "r"
-        )
-        size = reduce(
-            lambda x, y: getattr(x, "size", x) + getattr(y, "size", y), tar.getmembers()
-        )
-        tar.close()
-    if human_readable:
-        size = binary_to_human(size) + "B"
-
-    result = {
-        "path": archive_file,
-        "created_at": datetime.utcfromtimestamp(info["created_at"]),
-        "description": info["description"],
-        "size": size,
->>>>>>> 8a82fe03
     }
     if human_readable:
         result['size'] = binary_to_human(result['size']) + 'B'
