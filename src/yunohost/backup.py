--- conflicted
+++ resolved
@@ -1173,15 +1173,11 @@
         if system_targets == []:
             return
 
-<<<<<<< HEAD
         # Start register change on system
         uo = UnitOperation('backup_restore_system')
         uo.start()
 
-        logger.info(m18n.n('restore_running_hooks'))
-=======
         logger.debug(m18n.n('restore_running_hooks'))
->>>>>>> 933c56bb
 
         env_dict = self._get_env_var()
         uo.extra['env'] = env_dict
