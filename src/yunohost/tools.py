--- conflicted
+++ resolved
@@ -250,7 +250,9 @@
     if os.path.isfile('/etc/yunohost/installed'):
         raise YunohostError('yunohost_already_installed')
 
-<<<<<<< HEAD
+    if os.path.isdir("/etc/yunohost/apps") and os.listdir("/etc/yunohost/apps") != []:
+        raise YunohostError("It looks like you're trying to re-postinstall a system that was already working previously ... If you recently had some bug or issues with your installation, please first discuss with the team on how to fix the situation instead of savagely re-running the postinstall ...", raw_msg=True)
+
     # Check there's at least 10 GB on the rootfs...
     disk_partitions = sorted(psutil.disk_partitions(), key=lambda k: k.mountpoint)
     main_disk_partitions = [d for d in disk_partitions if d.mountpoint in ['/', '/var']]
@@ -258,10 +260,6 @@
     GB = 1024**3
     if not force_diskspace and main_space < 10 * GB:
         raise YunohostError("postinstall_low_rootfsspace")
-=======
-    if os.path.isdir("/etc/yunohost/apps") and os.listdir("/etc/yunohost/apps") != []:
-        raise YunohostError("It looks like you're trying to re-postinstall a system that was already working previously ... If you recently had some bug or issues with your installation, please first discuss with the team on how to fix the situation instead of savagely re-running the postinstall ...", raw_msg=True)
->>>>>>> 9d0bda54
 
     # Check password
     if not force_password:
